--- conflicted
+++ resolved
@@ -109,11 +109,7 @@
    let mut int_value: i64 = 0;
    let mut int_length: usize = 0;
 
-<<<<<<< HEAD
    let mut chars = input.chars().peekable();
-=======
-   let mut source_info = SourceInfo { line: 1, col: 1 };
->>>>>>> b8a5fc8e
 
    while let Some(c) = chars.peek().copied() {
       match mode {
