use super::type_data::{ExpressionType, ValueType};
use crate::lex::SourceInfo;
use crate::parse::{BinOp, BlockNode, Expression, ExpressionNode, Program, Statement, StatementNode, UnOp};
use crate::type_data::{IntWidth, I16_TYPE, I32_TYPE, I8_TYPE, U16_TYPE, U32_TYPE, U64_TYPE, U8_TYPE};
use indexmap::IndexMap;
use std::collections::{HashMap, HashSet};
use std::io::Write;

#[derive(Debug)]
enum TypeValidator {
   Bool,
   AnyInt,
   AnyPointer,
   Any,
}

fn matches(type_validation: &TypeValidator, et: &ExpressionType) -> bool {
   match (type_validation, et) {
      (TypeValidator::Any, _) => true,
      (TypeValidator::AnyPointer, ExpressionType::Pointer(_, _)) => true,
      (TypeValidator::Bool, ExpressionType::Value(ValueType::Bool)) => true,
      (TypeValidator::AnyInt, ExpressionType::Value(ValueType::Int(_))) => true,
      (TypeValidator::AnyInt, ExpressionType::Value(ValueType::UnknownInt)) => true,
      _ => false,
   }
}

fn any_match(type_validations: &[TypeValidator], et: &ExpressionType) -> bool {
   let mut any_match = false;
   for type_validation in type_validations.iter() {
      any_match |= matches(type_validation, et);
   }
   any_match
}

struct ProcedureInfo {
   pure: bool,
   parameters: Vec<ExpressionType>,
   ret_type: ExpressionType,
   procedure_begin_location: SourceInfo,
}

#[derive(Clone)]
pub struct StructInfo {
   pub field_types: IndexMap<String, ExpressionType>,
   pub struct_begin_location: SourceInfo,
}

#[derive(Clone)]
pub struct StaticInfo {
   pub static_type: ExpressionType,
   pub static_begin_location: SourceInfo,
}

struct ValidationContext<'a> {
   procedure_info: &'a IndexMap<String, ProcedureInfo>,
   struct_info: &'a IndexMap<String, StructInfo>,
   static_info: &'a IndexMap<String, StaticInfo>,
   cur_procedure_info: Option<&'a ProcedureInfo>,
   string_literals: HashSet<String>,
   variable_types: HashMap<String, (ExpressionType, u64)>,
   error_count: u64,
   block_depth: u64,
   loop_depth: u64,
   unknown_ints: u64,
}

fn recursive_struct_check(
   base_name: &str,
   struct_fields: &IndexMap<String, ExpressionType>,
   struct_info: &IndexMap<String, StructInfo>,
) -> bool {
   let mut is_recursive = false;

   for struct_field in struct_fields.iter().flat_map(|x| match &x.1 {
      ExpressionType::Value(ValueType::Struct(x)) => Some(x.as_str()),
      _ => None,
   }) {
      if struct_field == base_name {
         is_recursive = true;
         break;
      }

      is_recursive |= struct_info
         .get(struct_field)
         .map(|si| recursive_struct_check(base_name, &si.field_types, struct_info))
         .unwrap_or(false);
   }

   is_recursive
}

pub fn type_and_check_validity<W: Write>(program: &mut Program, err_stream: &mut W) -> u64 {
   let mut procedure_info: IndexMap<String, ProcedureInfo> = IndexMap::new();
   let mut struct_info: IndexMap<String, StructInfo> = IndexMap::new();
   let mut static_info: IndexMap<String, StaticInfo> = IndexMap::new();
   let mut error_count = 0;

   // Built-In functions
   let standard_lib_procs = [
      ("wasm_memory_size", false, vec![], ExpressionType::Value(I32_TYPE)),
      (
         "wasm_memory_grow",
         false,
         vec![ExpressionType::Value(I32_TYPE)],
         ExpressionType::Value(I32_TYPE),
      ),
      (
<<<<<<< HEAD
         "fd_write",
=======
         "my_fd_write",
>>>>>>> b8a5fc8e
         false,
         vec![
            ExpressionType::Value(I32_TYPE),
            ExpressionType::Value(I32_TYPE),
            ExpressionType::Value(I32_TYPE),
            ExpressionType::Value(I32_TYPE),
         ],
         ExpressionType::Value(I32_TYPE),
      ),
   ];
   for p in standard_lib_procs.iter() {
      procedure_info.insert(
         p.0.to_string(),
         ProcedureInfo {
            pure: p.1,
            parameters: p.2.clone(),
            ret_type: p.3.clone(),
            procedure_begin_location: SourceInfo { line: 0, col: 0 },
         },
      );
   }

   let mut parameter_dupe_check = HashSet::new();
   for procedure in program.procedures.iter() {
      parameter_dupe_check.clear();
      parameter_dupe_check.reserve(procedure.parameters.len());
      for param in procedure.parameters.iter() {
         if !parameter_dupe_check.insert(param.0.as_str()) {
            error_count += 1;
            writeln!(
               err_stream,
               "Procedure/function `{}` has a duplicate parameter `{}`",
               procedure.name, param.0,
            )
            .unwrap();
            writeln!(
               err_stream,
               "↳ procedure/function defined @ line {}, column {}",
               procedure.procedure_begin_location.line, procedure.procedure_begin_location.col
            )
            .unwrap();
         }
      }

      match procedure_info.insert(
         procedure.name.clone(),
         ProcedureInfo {
            pure: procedure.pure,
            parameters: procedure.parameters.iter().map(|x| x.1.clone()).collect(),
            ret_type: procedure.ret_type.clone(),
            procedure_begin_location: procedure.procedure_begin_location,
         },
      ) {
         Some(old_procedure) => {
            error_count += 1;
            writeln!(
               err_stream,
               "Encountered duplicate procedures/functions with the same name `{}`",
               procedure.name
            )
            .unwrap();
            writeln!(
               err_stream,
               "↳ first procedure/function defined @ line {}, column {}",
               old_procedure.procedure_begin_location.line, old_procedure.procedure_begin_location.col
            )
            .unwrap();
            writeln!(
               err_stream,
               "↳ second procedure/function defined @ line {}, column {}",
               procedure.procedure_begin_location.line, procedure.procedure_begin_location.col
            )
            .unwrap();
         }
         None => (),
      }
   }

   for a_struct in program.structs.iter() {
      let mut field_map = IndexMap::with_capacity(a_struct.fields.len());
      for field in a_struct.fields.iter() {
         match field_map.insert(field.0.clone(), field.1.clone()) {
            Some(__) => {
               error_count += 1;
               writeln!(
                  err_stream,
                  "Struct `{}` has a duplicate field `{}`",
                  a_struct.name, field.0,
               )
               .unwrap();
               writeln!(
                  err_stream,
                  "↳ struct defined @ line {}, column {}",
                  a_struct.struct_begin_location.line, a_struct.struct_begin_location.col
               )
               .unwrap();
            }
            None => (),
         }
      }

      match struct_info.insert(
         a_struct.name.clone(),
         StructInfo {
            field_types: field_map,
            struct_begin_location: a_struct.struct_begin_location,
         },
      ) {
         Some(old_struct) => {
            error_count += 1;
            writeln!(
               err_stream,
               "Encountered duplicate structs with the same name `{}`",
               a_struct.name
            )
            .unwrap();
            writeln!(
               err_stream,
               "↳ first struct defined @ line {}, column {}",
               old_struct.struct_begin_location.line, old_struct.struct_begin_location.col
            )
            .unwrap();
            writeln!(
               err_stream,
               "↳ second struct defined @ line {}, column {}",
               a_struct.struct_begin_location.line, a_struct.struct_begin_location.col
            )
            .unwrap();
         }
         None => (),
      }
   }

   for struct_i in struct_info.iter() {
      for (field, e_type) in struct_i.1.field_types.iter().filter(|(_, e_type)| match e_type {
         ExpressionType::Value(ValueType::Struct(s)) => struct_info.get(s).is_none(),
         _ => false,
      }) {
         error_count += 1;
         writeln!(
            err_stream,
            "Field `{}` of struct `{}` is of undeclared type `{}`",
            field,
            struct_i.0,
            e_type.as_roland_type_info(),
         )
         .unwrap();
         writeln!(
            err_stream,
            "↳ struct defined @ line {}, column {}",
            struct_i.1.struct_begin_location.line, struct_i.1.struct_begin_location.col
         )
         .unwrap();
      }

      if recursive_struct_check(struct_i.0.as_str(), &struct_i.1.field_types, &struct_info) {
         error_count += 1;
         writeln!(
            err_stream,
            "Struct `{}` contains itself, which isn't allowed as it would result in an infinitely large struct",
            struct_i.0.as_str(),
         )
         .unwrap();
         writeln!(
            err_stream,
            "↳ struct defined @ line {}, column {}",
            struct_i.1.struct_begin_location.line, struct_i.1.struct_begin_location.col
         )
         .unwrap();
      }
   }

   for static_node in program.statics.iter() {
      let static_type = &static_node.static_type;
      let si = &static_node.static_begin_location;

      if match static_type {
         ExpressionType::Value(ValueType::Struct(s)) => struct_info.get(s).is_none(),
         _ => false,
      } {
         error_count += 1;
         writeln!(
            err_stream,
            "Static `{}` is of undeclared type `{}`",
            static_node.name,
            static_type.as_roland_type_info(),
         )
         .unwrap();
         writeln!(err_stream, "↳ static defined @ line {}, column {}", si.line, si.col).unwrap();
      }

      match static_info.insert(
         static_node.name.clone(),
         StaticInfo {
            static_type: static_node.static_type.clone(),
            static_begin_location: static_node.static_begin_location,
         },
      ) {
         Some(old_static) => {
            error_count += 1;
            writeln!(
               err_stream,
               "Encountered duplicate statics with the same name `{}`",
               static_node.name,
            )
            .unwrap();
            writeln!(
               err_stream,
               "↳ first static defined @ line {}, column {}",
               old_static.static_begin_location.line, old_static.static_begin_location.col
            )
            .unwrap();
            writeln!(
               err_stream,
               "↳ second static defined @ line {}, column {}",
               static_node.static_begin_location.line, static_node.static_begin_location.col
            )
            .unwrap();
         }
         None => (),
      }
   }

   let mut validation_context = ValidationContext {
      string_literals: HashSet::new(),
      variable_types: HashMap::new(),
      error_count,
      procedure_info: &procedure_info,
      struct_info: &struct_info,
      static_info: &static_info,
      cur_procedure_info: None,
      block_depth: 0,
      loop_depth: 0,
      unknown_ints: 0,
   };

   if !validation_context.procedure_info.contains_key("main") {
      validation_context.error_count += 1;
      writeln!(err_stream, "A procedure with the name `main` must be present").unwrap();
   } else if validation_context.procedure_info.get("main").unwrap().ret_type != ExpressionType::Value(ValueType::Unit) {
      validation_context.error_count += 1;
      writeln!(
         err_stream,
         "`main` is a special procedure and is not allowed to return a value"
      )
      .unwrap();
      let si = validation_context
         .procedure_info
         .get("main")
         .unwrap()
         .procedure_begin_location;
      writeln!(err_stream, "↳ main defined @ line {}, column {}", si.line, si.col).unwrap();
   }

   // We won't proceed with type checking because there could be false positives due to
   // procedure/struct definition errors.
   if validation_context.error_count > 0 {
      return validation_context.error_count;
   }

   for procedure in program.procedures.iter_mut() {
      validation_context.variable_types.clear();
      validation_context.cur_procedure_info = procedure_info.get(procedure.name.as_str());

      for parameter in procedure.parameters.iter() {
         // TODO, again, interning
         validation_context
            .variable_types
            .insert(parameter.0.clone(), (parameter.1.clone(), 0));
         procedure.locals.insert(parameter.0.clone(), parameter.1.clone());
      }

      type_block(
         err_stream,
         &mut procedure.block,
         &mut validation_context,
         &mut procedure.locals,
      );

      // Ensure that the last statement is a return statement
      // (it has already been type checked, so we don't have to check that)
      match (
         &procedure.ret_type,
         procedure.block.statements.last().map(|x| &x.statement),
      ) {
         (ExpressionType::Value(ValueType::Unit), _) => (),
         (_, Some(Statement::ReturnStatement(_))) => (),
         (x, _) => {
            validation_context.error_count += 1;
            writeln!(
               err_stream,
               "Procedure/function `{}` is declared to return type {} but is missing a final return statement",
               procedure.name,
               x.as_roland_type_info()
            )
            .unwrap();
            writeln!(
               err_stream,
               "↳ procedure/function defined @ line {}, column {}",
               procedure.procedure_begin_location.line, procedure.procedure_begin_location.col
            )
            .unwrap();
            if let Some(fs) = procedure.block.statements.last() {
               writeln!(
                  err_stream,
                  "↳ actual final statement @ line {}, column {}",
                  fs.statement_begin_location.line, fs.statement_begin_location.col
               )
               .unwrap();
            }
         }
      }
   }

   if validation_context.unknown_ints > 0 {
      validation_context.error_count += 1;
      writeln!(
         err_stream,
         "We weren't able to determine the types of {} int literals",
         validation_context.unknown_ints
      )
      .unwrap();
   }

   let err_count = validation_context.error_count;
   program.literals = validation_context.string_literals;
   program.struct_info = struct_info;
   program.static_info = static_info;

   err_count
}

fn type_statement<W: Write>(
   err_stream: &mut W,
   statement: &mut StatementNode,
   validation_context: &mut ValidationContext,
   cur_procedure_locals: &mut IndexMap<String, ExpressionType>,
) {
   match &mut statement.statement {
      Statement::AssignmentStatement(len, en) => {
         do_type(err_stream, len, validation_context);
         do_type(err_stream, en, validation_context);

         // Type inference
         let rhs_is_unknown = match en.exp_type.as_ref() {
            Some(ExpressionType::Value(ValueType::UnknownInt)) => true,
            Some(ExpressionType::Value(ValueType::Array(b, _))) => **b == ExpressionType::Value(ValueType::UnknownInt),
            _ => false,
         };
         if len.exp_type.as_ref().unwrap().is_any_known_int()
            && rhs_is_unknown
         {
            set_inferred_type(len.exp_type.clone().unwrap(), en, validation_context, err_stream);
         }

         let lhs_type = len.exp_type.as_ref().unwrap();
         let rhs_type = en.exp_type.as_ref().unwrap();

         if lhs_type == &ExpressionType::Value(ValueType::CompileError)
            || rhs_type == &ExpressionType::Value(ValueType::CompileError)
         {
            // avoid cascading errors
         } else if lhs_type != rhs_type {
            validation_context.error_count += 1;
            writeln!(
               err_stream,
               "Left hand side of assignment has type {} which does not match the type of the right hand side {}",
               lhs_type.as_roland_type_info(),
               rhs_type.as_roland_type_info(),
            )
            .unwrap();
            writeln!(
               err_stream,
               "↳ left hand side @ line {}, column {}",
               len.expression_begin_location.line, len.expression_begin_location.col
            )
            .unwrap();
            writeln!(
               err_stream,
               "↳ right hand side @ line {}, column {}",
               en.expression_begin_location.line, en.expression_begin_location.col
            )
            .unwrap();
         } else if !len.expression.is_lvalue() {
            validation_context.error_count += 1;
            writeln!(
               err_stream,
               "Left hand side of assignment is not a valid memory location; i.e. a variable, field, or parameter"
            )
            .unwrap();
            writeln!(
               err_stream,
               "↳ line {}, column {}",
               len.expression_begin_location.line, len.expression_begin_location.col
            )
            .unwrap();
         }
      }
      Statement::BlockStatement(bn) => {
         type_block(err_stream, bn, validation_context, cur_procedure_locals);
      }
      Statement::ContinueStatement => {
         if validation_context.loop_depth == 0 {
            validation_context.error_count += 1;
            writeln!(err_stream, "Continue statement can only be used in a loop").unwrap();
            writeln!(
               err_stream,
               "↳ line {}, column {}",
               statement.statement_begin_location.line, statement.statement_begin_location.col
            )
            .unwrap();
         }
      }
      Statement::BreakStatement => {
         if validation_context.loop_depth == 0 {
            validation_context.error_count += 1;
            writeln!(err_stream, "Break statement can only be used in a loop").unwrap();
            writeln!(
               err_stream,
               "↳ line {}, column {}",
               statement.statement_begin_location.line, statement.statement_begin_location.col
            )
            .unwrap();
         }
      }
      Statement::LoopStatement(bn) => {
         validation_context.loop_depth += 1;
         type_block(err_stream, bn, validation_context, cur_procedure_locals);
         validation_context.loop_depth -= 1;
      }
      Statement::ExpressionStatement(en) => {
         do_type(err_stream, en, validation_context);
      }
      Statement::IfElseStatement(en, block_1, block_2) => {
         type_block(err_stream, block_1, validation_context, cur_procedure_locals);
         type_statement(err_stream, block_2, validation_context, cur_procedure_locals);
         do_type(err_stream, en, validation_context);
         let if_exp_type = en.exp_type.as_ref().unwrap();
         if if_exp_type != &ExpressionType::Value(ValueType::Bool)
            && if_exp_type != &ExpressionType::Value(ValueType::CompileError)
         {
            validation_context.error_count += 1;
            writeln!(
               err_stream,
               "Value of if expression must be a bool; instead got {}",
               en.exp_type.as_ref().unwrap().as_roland_type_info()
            )
            .unwrap();
            writeln!(
               err_stream,
               "↳ line {}, column {}",
               en.expression_begin_location.line, en.expression_begin_location.col
            )
            .unwrap();
         }
      }
      Statement::ReturnStatement(en) => {
         do_type(err_stream, en, validation_context);
         let cur_procedure_info = validation_context.cur_procedure_info.unwrap();

         // Type Inference
         if *en.exp_type.as_ref().unwrap() == ExpressionType::Value(ValueType::UnknownInt)
            && cur_procedure_info.ret_type.is_any_known_int()
         {
            set_inferred_type(cur_procedure_info.ret_type.clone(), en, validation_context, err_stream);
         }

         if en.exp_type.as_ref().unwrap().is_concrete_type()
            && en.exp_type.as_ref().unwrap() != &cur_procedure_info.ret_type
         {
            validation_context.error_count += 1;
            writeln!(
               err_stream,
               "Value of return statement must match declared return type {}; got {}",
               cur_procedure_info.ret_type.as_roland_type_info(),
               en.exp_type.as_ref().unwrap().as_roland_type_info()
            )
            .unwrap();
            writeln!(
               err_stream,
               "↳ line {}, column {}",
               en.expression_begin_location.line, en.expression_begin_location.col
            )
            .unwrap();
         }
      }
      Statement::VariableDeclaration(id, en, dt) => {
         let declared_type_is_known_int = dt.as_ref().map(|x| x.is_any_known_int()).unwrap_or(false);

         do_type(err_stream, en, validation_context);

         let result_type = if en.exp_type.as_ref().unwrap() == &ExpressionType::Value(ValueType::UnknownInt)
            && declared_type_is_known_int
         {
            set_inferred_type(dt.clone().unwrap(), en, validation_context, err_stream);
            dt.clone().unwrap()
         } else if dt.is_some()
            && *dt != en.exp_type
            && en.exp_type != Some(ExpressionType::Value(ValueType::CompileError))
         {
            validation_context.error_count += 1;
            writeln!(
               err_stream,
               "Declared type {} does not match actual expression type {}",
               dt.as_ref().unwrap().as_roland_type_info(),
               en.exp_type.as_ref().unwrap().as_roland_type_info()
            )
            .unwrap();
            writeln!(
               err_stream,
               "↳ declaration @ line {}, column {}",
               statement.statement_begin_location.line, statement.statement_begin_location.col
            )
            .unwrap();
            writeln!(
               err_stream,
               "↳ expression @ line {}, column {}",
               en.expression_begin_location.line, en.expression_begin_location.col
            )
            .unwrap();
            ExpressionType::Value(ValueType::CompileError)
         } else if dt
            .as_ref()
            .and_then(|x| match x {
               ExpressionType::Value(ValueType::Struct(s)) => Some(s),
               _ => None,
            })
            .map(|x| validation_context.struct_info.get(x).is_none())
            .unwrap_or(false)
         {
            validation_context.error_count += 1;
            writeln!(
               err_stream,
               "Variable `{}` is declared with undefined type `{}`",
               id,
               dt.as_ref().unwrap().as_roland_type_info()
            )
            .unwrap();
            writeln!(
               err_stream,
               "↳ declaration @ line {}, column {}",
               statement.statement_begin_location.line, statement.statement_begin_location.col
            )
            .unwrap();
            ExpressionType::Value(ValueType::CompileError)
         } else {
            en.exp_type.clone().unwrap()
         };

         if validation_context.static_info.contains_key(id) || validation_context.variable_types.contains_key(id) {
            validation_context.error_count += 1;
            writeln!(
               err_stream,
               "Variable shadowing is not supported at this time (`{}`)",
               id
            )
            .unwrap();
            writeln!(
               err_stream,
               "↳ line {}, column {}",
               statement.statement_begin_location.line, statement.statement_begin_location.col
            )
            .unwrap();
         } else {
            validation_context.variable_types.insert(
               id.clone(),
               (en.exp_type.clone().unwrap(), validation_context.block_depth),
            );
            // TODO, again, interning
            cur_procedure_locals.insert(id.clone(), result_type);
         }
      }
   }
}

fn type_block<W: Write>(
   err_stream: &mut W,
   bn: &mut BlockNode,
   validation_context: &mut ValidationContext,
   cur_procedure_locals: &mut IndexMap<String, ExpressionType>,
) {
   validation_context.block_depth += 1;

   for statement in bn.statements.iter_mut() {
      type_statement(err_stream, statement, validation_context, cur_procedure_locals);
   }

   validation_context.block_depth -= 1;
   let cur_block_depth = validation_context.block_depth;
   validation_context.variable_types.retain(|_, v| v.1 <= cur_block_depth);
}

fn do_type<W: Write>(err_stream: &mut W, expr_node: &mut ExpressionNode, validation_context: &mut ValidationContext) {
   match &mut expr_node.expression {
      Expression::UnitLiteral => {
         expr_node.exp_type = Some(ExpressionType::Value(ValueType::Unit));
      }
      Expression::BoolLiteral(_) => {
         expr_node.exp_type = Some(ExpressionType::Value(ValueType::Bool));
      }
      Expression::IntLiteral(_) => {
         validation_context.unknown_ints += 1;
         expr_node.exp_type = Some(ExpressionType::Value(ValueType::UnknownInt));
      }
      Expression::StringLiteral(lit) => {
         // This clone will become cheap when we intern everywhere
         validation_context.string_literals.insert(lit.clone());
         expr_node.exp_type = Some(ExpressionType::Value(ValueType::Struct("String".into())));
      }
      Expression::Extend(target_type, e) => {
         do_type(err_stream, e, validation_context);

         let e_type = e.exp_type.as_ref().unwrap();

         let result_type = if e_type == &ExpressionType::Value(ValueType::CompileError) {
            // Avoid cascading errors
            ExpressionType::Value(ValueType::CompileError)
         } else {
            let valid_cast = match (e_type, &target_type) {
               (ExpressionType::Value(ValueType::Int(x)), ExpressionType::Value(ValueType::Int(y))) => {
                  x.width < y.width
               }
               (ExpressionType::Value(ValueType::Bool), ExpressionType::Value(ValueType::Int(_))) => true,
               _ => false,
            };

            if valid_cast {
               target_type.clone()
            } else {
               validation_context.error_count += 1;
               writeln!(
                  err_stream,
                  "Extend encountered an operand of type {} which can not be extended to type {}",
                  e_type.as_roland_type_info(),
                  target_type.as_roland_type_info(),
               )
               .unwrap();
               writeln!(
                  err_stream,
                  "↳ extend @ line {}, column {}",
                  expr_node.expression_begin_location.line, expr_node.expression_begin_location.col
               )
               .unwrap();
               writeln!(
                  err_stream,
                  "↳ operand @ line {}, column {}",
                  e.expression_begin_location.line, e.expression_begin_location.col
               )
               .unwrap();
               ExpressionType::Value(ValueType::CompileError)
            }
         };

         expr_node.exp_type = Some(result_type);
      }
      Expression::Transmute(target_type, e) => {
         do_type(err_stream, e, validation_context);

         if e.exp_type.as_ref().unwrap() == &ExpressionType::Value(ValueType::UnknownInt) && target_type.is_pointer() {
            // todo: hardcoded pointer size
            set_inferred_type(ExpressionType::Value(U32_TYPE), e, validation_context, err_stream);
         }

         let e_type = e.exp_type.as_ref().unwrap();

         let result_type = if e_type == &ExpressionType::Value(ValueType::CompileError) {
            // Avoid cascading errors
            ExpressionType::Value(ValueType::CompileError)
         } else {
            let valid_cast = match (e_type, &target_type) {
               // TODO: pointer width is hardcoded
               (ExpressionType::Value(ValueType::Int(x)), ExpressionType::Pointer(_, _))
                  if x.width == IntWidth::Four =>
               {
                  true
               }
               (ExpressionType::Pointer(_, _), ExpressionType::Value(ValueType::Int(x)))
                  if x.width == IntWidth::Four =>
               {
                  true
               }
<<<<<<< HEAD
               (ExpressionType::Value(ValueType::Int(x)), ExpressionType::Value(ValueType::Int(y))) =>
               {
                  x.width == y.width
=======
               // the signed-ness check is to prevent transmuting from self -> self
               // (error message could be improved in this case)
               (ExpressionType::Value(ValueType::Int(x)), ExpressionType::Value(ValueType::Int(y)))
                  if x.width == y.width =>
               {
                  x.signed != y.signed
>>>>>>> b8a5fc8e
               }
               _ => false,
            };

            if valid_cast {
               target_type.clone()
            } else {
               validation_context.error_count += 1;
               writeln!(
                  err_stream,
                  "Transmute encountered an operand of type {} which can not be transmuted to type {}",
                  e_type.as_roland_type_info(),
                  target_type.as_roland_type_info(),
               )
               .unwrap();
               writeln!(
                  err_stream,
                  "↳ transmute @ line {}, column {}",
                  expr_node.expression_begin_location.line, expr_node.expression_begin_location.col
               )
               .unwrap();
               writeln!(
                  err_stream,
                  "↳ operand @ line {}, column {}",
                  e.expression_begin_location.line, e.expression_begin_location.col
               )
               .unwrap();
               ExpressionType::Value(ValueType::CompileError)
            }
         };

         expr_node.exp_type = Some(result_type);
      }
      Expression::Truncate(target_type, e) => {
         do_type(err_stream, e, validation_context);

         let e_type = e.exp_type.as_ref().unwrap();

         let result_type = if e_type == &ExpressionType::Value(ValueType::CompileError) {
            // Avoid cascading errors
            ExpressionType::Value(ValueType::CompileError)
         } else {
            let valid_cast = match (e_type, &target_type) {
               (ExpressionType::Value(ValueType::Int(x)), ExpressionType::Value(ValueType::Int(y))) => {
                  x.width > y.width
               }
               _ => false,
            };

            if valid_cast {
               target_type.clone()
            } else {
               validation_context.error_count += 1;
               writeln!(
                  err_stream,
                  "Truncate encountered an operand of type {} which can not be truncated to type {}",
                  e_type.as_roland_type_info(),
                  target_type.as_roland_type_info(),
               )
               .unwrap();
               writeln!(
                  err_stream,
                  "↳ truncate @ line {}, column {}",
                  expr_node.expression_begin_location.line, expr_node.expression_begin_location.col
               )
               .unwrap();
               writeln!(
                  err_stream,
                  "↳ operand @ line {}, column {}",
                  e.expression_begin_location.line, e.expression_begin_location.col
               )
               .unwrap();
               ExpressionType::Value(ValueType::CompileError)
            }
         };

         expr_node.exp_type = Some(result_type);
      }
      Expression::BinaryOperator(bin_op, e) => {
         do_type(err_stream, &mut e.0, validation_context);
         do_type(err_stream, &mut e.1, validation_context);

         let correct_arg_types: &[TypeValidator] = match bin_op {
            BinOp::Add
            | BinOp::Subtract
            | BinOp::Multiply
            | BinOp::Divide
            | BinOp::Remainder
            | BinOp::GreaterThan
            | BinOp::GreaterThanOrEqualTo
            | BinOp::LessThan
            | BinOp::LessThanOrEqualTo => &[TypeValidator::AnyInt],
            BinOp::Equality | BinOp::NotEquality | BinOp::BitwiseAnd | BinOp::BitwiseOr | BinOp::BitwiseXor => {
               &[TypeValidator::AnyInt, TypeValidator::Bool]
            }
         };

         // Type inference
         if e.0.exp_type.as_ref().unwrap() == &ExpressionType::Value(ValueType::UnknownInt)
            && e.1.exp_type.as_ref().unwrap().is_any_known_int()
         {
            set_inferred_type(e.1.exp_type.clone().unwrap(), &mut e.0, validation_context, err_stream);
         } else if e.0.exp_type.as_ref().unwrap().is_any_known_int()
            && e.1.exp_type.as_ref().unwrap() == &ExpressionType::Value(ValueType::UnknownInt)
         {
            set_inferred_type(e.0.exp_type.clone().unwrap(), &mut e.1, validation_context, err_stream);
         }

         let lhs_type = e.0.exp_type.as_ref().unwrap();
         let rhs_type = e.1.exp_type.as_ref().unwrap();

         let result_type = if lhs_type == &ExpressionType::Value(ValueType::CompileError)
            || rhs_type == &ExpressionType::Value(ValueType::CompileError)
         {
            // Avoid cascading errors
            ExpressionType::Value(ValueType::CompileError)
         } else if !any_match(correct_arg_types, lhs_type) {
            validation_context.error_count += 1;
            writeln!(
               err_stream,
               "Binary operator {:?} requires LHS to have type matching {:?}; instead got {}",
               bin_op,
               correct_arg_types,
               lhs_type.as_roland_type_info()
            )
            .unwrap();
            writeln!(
               err_stream,
               "↳ line {}, column {}",
               e.0.expression_begin_location.line, e.0.expression_begin_location.col
            )
            .unwrap();
            ExpressionType::Value(ValueType::CompileError)
         } else if !any_match(correct_arg_types, rhs_type) {
            validation_context.error_count += 1;
            writeln!(
               err_stream,
               "Binary operator {:?} requires RHS to have type matching {:?}; instead got {}",
               bin_op,
               correct_arg_types,
               rhs_type.as_roland_type_info()
            )
            .unwrap();
            writeln!(
               err_stream,
               "↳ line {}, column {}",
               e.1.expression_begin_location.line, e.1.expression_begin_location.col
            )
            .unwrap();
            ExpressionType::Value(ValueType::CompileError)
         } else if lhs_type != rhs_type {
            validation_context.error_count += 1;
            writeln!(
               err_stream,
               "Binary operator {:?} requires LHS and RHS to have identical type; instead got {} and {}",
               bin_op,
               lhs_type.as_roland_type_info(),
               rhs_type.as_roland_type_info()
            )
            .unwrap();
            writeln!(
               err_stream,
               "↳ left hand side @ line {}, column {}",
               e.0.expression_begin_location.line, e.0.expression_begin_location.col
            )
            .unwrap();
            writeln!(
               err_stream,
               "↳ right hand side @ line {}, column {}",
               e.1.expression_begin_location.line, e.1.expression_begin_location.col
            )
            .unwrap();
            ExpressionType::Value(ValueType::CompileError)
         } else {
            match bin_op {
               BinOp::Add
               | BinOp::Subtract
               | BinOp::Multiply
               | BinOp::Divide
               | BinOp::Remainder
               | BinOp::BitwiseAnd
               | BinOp::BitwiseOr
               | BinOp::BitwiseXor => lhs_type.clone(),
               BinOp::Equality
               | BinOp::NotEquality
               | BinOp::GreaterThan
               | BinOp::GreaterThanOrEqualTo
               | BinOp::LessThan
               | BinOp::LessThanOrEqualTo => ExpressionType::Value(ValueType::Bool),
            }
         };

         expr_node.exp_type = Some(result_type);
      }
      Expression::UnaryOperator(un_op, e) => {
         do_type(err_stream, e, validation_context);

         let (correct_type, node_type): (&[TypeValidator], _) = match un_op {
            UnOp::Dereference => {
               let mut new_type = e.exp_type.clone().unwrap();
               // If this fails, it will be caught by the type matcher
               let _ = new_type.decrement_indirection_count();
               (&[TypeValidator::AnyPointer], new_type)
            }
            UnOp::Negate => (&[TypeValidator::AnyInt], e.exp_type.clone().unwrap()),
            UnOp::Complement => (
               &[TypeValidator::Bool, TypeValidator::AnyInt],
               e.exp_type.clone().unwrap(),
            ),
            UnOp::AddressOf => {
               let mut new_type = e.exp_type.clone().unwrap();
               new_type.increment_indirection_count();
               (&[TypeValidator::Any], new_type)
            }
         };

         let result_type = if e.exp_type.as_ref().unwrap() == &ExpressionType::Value(ValueType::CompileError) {
            // Avoid cascading errors
            ExpressionType::Value(ValueType::CompileError)
         } else if !any_match(correct_type, e.exp_type.as_ref().unwrap()) {
            validation_context.error_count += 1;
            writeln!(
               err_stream,
               "Expected type {:?} for expression {:?}; instead got {}",
               correct_type,
               un_op,
               e.exp_type.as_ref().unwrap().as_roland_type_info()
            )
            .unwrap();
            writeln!(
               err_stream,
               "↳ line {}, column {}",
               e.expression_begin_location.line, e.expression_begin_location.col
            )
            .unwrap();
            ExpressionType::Value(ValueType::CompileError)
         } else if *un_op == UnOp::AddressOf && !e.expression.is_lvalue() {
            validation_context.error_count += 1;
            writeln!(
               err_stream,
               "A pointer can only be taken to a value that resides in memory; i.e. a variable or parameter"
            )
            .unwrap();
            writeln!(
               err_stream,
               "↳ line {}, column {}",
               expr_node.expression_begin_location.line, expr_node.expression_begin_location.col
            )
            .unwrap();
            ExpressionType::Value(ValueType::CompileError)
         } else {
            node_type
         };

         expr_node.exp_type = Some(result_type);
      }
      Expression::Variable(id) => {
         let defined_type = validation_context
            .static_info
            .get(id)
            .map(|x| &x.static_type)
            .or_else(|| validation_context.variable_types.get(id).map(|x| &x.0));

         let result_type = match defined_type {
            Some(t) => t.clone(),
            None => {
               validation_context.error_count += 1;
               writeln!(err_stream, "Encountered undefined variable `{}`", id).unwrap();
               writeln!(
                  err_stream,
                  "↳ line {}, column {}",
                  expr_node.expression_begin_location.line, expr_node.expression_begin_location.col
               )
               .unwrap();
               ExpressionType::Value(ValueType::CompileError)
            }
         };

         expr_node.exp_type = Some(result_type);
      }
      Expression::ProcedureCall(name, args) => {
         for arg in args.iter_mut() {
            do_type(err_stream, arg, validation_context);
         }

         if name == "main" {
            validation_context.error_count += 1;
            writeln!(
               err_stream,
               "`main` is a special procedure and is not allowed to be called"
            )
            .unwrap();
            writeln!(
               err_stream,
               "↳ line {}, column {}",
               expr_node.expression_begin_location.line, expr_node.expression_begin_location.col
            )
            .unwrap();
         }

         match validation_context.procedure_info.get(name) {
            Some(procedure_info) => {
               expr_node.exp_type = Some(procedure_info.ret_type.clone());

               if validation_context.cur_procedure_info.unwrap().pure && !procedure_info.pure {
                  validation_context.error_count += 1;
                  writeln!(
                     err_stream,
                     "Encountered call to procedure `{}` (impure) in func (pure)",
                     name
                  )
                  .unwrap();
                  writeln!(
                     err_stream,
                     "↳ line {}, column {}",
                     expr_node.expression_begin_location.line, expr_node.expression_begin_location.col
                  )
                  .unwrap();
               }

               if procedure_info.parameters.len() != args.len() {
                  validation_context.error_count += 1;
                  writeln!(
                     err_stream,
                     "In call to `{}`, mismatched arity. Expected {} arguments but got {}",
                     name,
                     procedure_info.parameters.len(),
                     args.len()
                  )
                  .unwrap();
                  writeln!(
                     err_stream,
                     "↳ line {}, column {}",
                     expr_node.expression_begin_location.line, expr_node.expression_begin_location.col
                  )
                  .unwrap();
               // We shortcircuit here, because there will likely be lots of mistmatched types if an arg was forgotten
               } else {
                  let actual_types = args.iter_mut();
                  let expected_types = procedure_info.parameters.iter();
                  for (actual, expected) in actual_types.zip(expected_types) {
                     // Type Inference
                     if *actual.exp_type.as_ref().unwrap() == ExpressionType::Value(ValueType::UnknownInt)
                        && expected.is_any_known_int()
                     {
                        set_inferred_type(expected.clone(), actual, validation_context, err_stream);
                     }

                     let actual_type = actual.exp_type.as_ref().unwrap();
                     if actual_type != expected && *actual_type != ExpressionType::Value(ValueType::CompileError) {
                        validation_context.error_count += 1;
                        writeln!(
                           err_stream,
                           "In call to `{}`, encountered argument of type {} when we expected {}",
                           name,
                           actual_type.as_roland_type_info(),
                           expected.as_roland_type_info()
                        )
                        .unwrap();
                        writeln!(
                           err_stream,
                           "↳ line {}, column {}",
                           expr_node.expression_begin_location.line, expr_node.expression_begin_location.col
                        )
                        .unwrap();
                     }
                  }
               }
            }
            None => {
               validation_context.error_count += 1;
               writeln!(
                  err_stream,
                  "Encountered call to undefined procedure/function `{}`",
                  name
               )
               .unwrap();
               writeln!(
                  err_stream,
                  "↳ line {}, column {}",
                  expr_node.expression_begin_location.line, expr_node.expression_begin_location.col
               )
               .unwrap();
               expr_node.exp_type = Some(ExpressionType::Value(ValueType::CompileError));
            }
         }
      }
      Expression::StructLiteral(struct_name, fields) => {
         for field in fields.iter_mut() {
            do_type(err_stream, &mut field.1, validation_context);
         }

         match validation_context.struct_info.get(struct_name) {
            Some(defined_struct) => {
               // TODO, interning...
               expr_node.exp_type = Some(ExpressionType::Value(ValueType::Struct(struct_name.clone())));

               let defined_fields = &defined_struct.field_types;

               let mut unmatched_fields: HashSet<&str> = defined_fields.keys().map(|x| x.as_str()).collect();
               for field in fields {
                  // Extraneous field check
                  let defined_type = match defined_fields.get(&field.0) {
                     Some(x) => x,
                     None => {
                        validation_context.error_count += 1;
                        writeln!(
                           err_stream,
                           "`{}` is not a known field of struct `{}`",
                           field.0, struct_name,
                        )
                        .unwrap();
                        writeln!(
                           err_stream,
                           "↳ struct defined @ line {}, column {}",
                           defined_struct.struct_begin_location.line, defined_struct.struct_begin_location.col
                        )
                        .unwrap();
                        writeln!(
                           err_stream,
                           "↳ struct instantiated @ line {}, column {}",
                           expr_node.expression_begin_location.line, expr_node.expression_begin_location.col
                        )
                        .unwrap();
                        continue;
                     }
                  };

                  // Duplicate field check
                  if !unmatched_fields.remove(field.0.as_str()) {
                     validation_context.error_count += 1;
                     writeln!(
                        err_stream,
                        "`{}` is a valid field of struct `{}`, but is duplicated",
                        field.0, struct_name,
                     )
                     .unwrap();
                     writeln!(
                        err_stream,
                        "↳ struct defined @ line {}, column {}",
                        defined_struct.struct_begin_location.line, defined_struct.struct_begin_location.col
                     )
                     .unwrap();
                     writeln!(
                        err_stream,
                        "↳ struct instantiated @ line {}, column {}",
                        expr_node.expression_begin_location.line, expr_node.expression_begin_location.col
                     )
                     .unwrap();
                  }

                  // Type validation
                  if defined_type.is_any_known_int()
                     && field.1.exp_type.as_ref().unwrap() == &ExpressionType::Value(ValueType::UnknownInt)
                  {
                     set_inferred_type(defined_type.clone(), &mut field.1, validation_context, err_stream);
                  } else if field.1.exp_type.as_ref().unwrap() != defined_type {
                     validation_context.error_count += 1;
                     writeln!(
                        err_stream,
                        "For field `{}` of struct `{}`, encountered value of type {} when we expected {}",
                        field.0,
                        struct_name,
                        field.1.exp_type.as_ref().unwrap().as_roland_type_info(),
                        defined_type.as_roland_type_info(),
                     )
                     .unwrap();
                     writeln!(
                        err_stream,
                        "↳ struct defined @ line {}, column {}",
                        defined_struct.struct_begin_location.line, defined_struct.struct_begin_location.col
                     )
                     .unwrap();
                     writeln!(
                        err_stream,
                        "↳ struct instantiated @ line {}, column {}",
                        expr_node.expression_begin_location.line, expr_node.expression_begin_location.col
                     )
                     .unwrap();
                     writeln!(
                        err_stream,
                        "↳ field value @ line {}, column {}",
                        field.1.expression_begin_location.line, field.1.expression_begin_location.col
                     )
                     .unwrap();
                  }
               }
               // Missing field check
               if !unmatched_fields.is_empty() {
                  validation_context.error_count += 1;
                  writeln!(
                     err_stream,
                     "Literal of struct `{}` is missing fields {:?}",
                     struct_name, unmatched_fields,
                  )
                  .unwrap();
                  writeln!(
                     err_stream,
                     "↳ struct defined @ line {}, column {}",
                     defined_struct.struct_begin_location.line, defined_struct.struct_begin_location.col
                  )
                  .unwrap();
                  writeln!(
                     err_stream,
                     "↳ struct instantiated @ line {}, column {}",
                     expr_node.expression_begin_location.line, expr_node.expression_begin_location.col
                  )
                  .unwrap();
               }
            }
            None => {
               validation_context.error_count += 1;
               writeln!(
                  err_stream,
                  "Encountered construction of undefined struct `{}`",
                  struct_name
               )
               .unwrap();
               writeln!(
                  err_stream,
                  "↳ line {}, column {}",
                  expr_node.expression_begin_location.line, expr_node.expression_begin_location.col
               )
               .unwrap();
               expr_node.exp_type = Some(ExpressionType::Value(ValueType::CompileError));
            }
         }
      }
      Expression::FieldAccess(fields, lhs) => {
         do_type(err_stream, lhs, validation_context);

         if let Some(ExpressionType::Value(ValueType::Struct(base_struct_name))) = lhs.exp_type.as_ref() {
            let mut current_struct = base_struct_name.as_str();
            let mut current_struct_info = &validation_context.struct_info.get(current_struct).unwrap().field_types;
            for (field, next_field) in fields.iter().take(fields.len() - 1).zip(fields.iter().skip(1)) {
               match current_struct_info.get(field) {
                  Some(ExpressionType::Value(ValueType::Struct(x))) => {
                     current_struct = x.as_str();
                     current_struct_info = &validation_context.struct_info.get(current_struct).unwrap().field_types;
                  }
                  Some(_) => {
                     validation_context.error_count += 1;
                     writeln!(
                        err_stream,
                        "Field `{}` is not a struct type and so doesn't have field `{}`",
                        field, next_field,
                     )
                     .unwrap();
                     writeln!(
                        err_stream,
                        "↳ line {}, column {}",
                        expr_node.expression_begin_location.line, expr_node.expression_begin_location.col
                     )
                     .unwrap();
                     expr_node.exp_type = Some(ExpressionType::Value(ValueType::CompileError));
                     break;
                  }
                  None => {
                     validation_context.error_count += 1;
                     writeln!(
                        err_stream,
                        "Struct `{}` does not have a field `{}`",
                        current_struct, field,
                     )
                     .unwrap();
                     writeln!(
                        err_stream,
                        "↳ line {}, column {}",
                        expr_node.expression_begin_location.line, expr_node.expression_begin_location.col
                     )
                     .unwrap();
                     expr_node.exp_type = Some(ExpressionType::Value(ValueType::CompileError));
                     break;
                  }
               }
            }

            if expr_node.exp_type != Some(ExpressionType::Value(ValueType::CompileError)) {
               match current_struct_info.get(fields.last().unwrap()) {
                  Some(e_type) => {
                     expr_node.exp_type = Some(e_type.clone());
                  }
                  None => {
                     validation_context.error_count += 1;
                     writeln!(
                        err_stream,
                        "Struct `{}` does not have a field `{}`",
                        current_struct,
                        fields.last().unwrap(),
                     )
                     .unwrap();
                     writeln!(
                        err_stream,
                        "↳ line {}, column {}",
                        expr_node.expression_begin_location.line, expr_node.expression_begin_location.col
                     )
                     .unwrap();
                     expr_node.exp_type = Some(ExpressionType::Value(ValueType::CompileError));
                  }
               }
            }
         } else {
            validation_context.error_count += 1;
            writeln!(
               err_stream,
               "Encountered field access on type {}; only structs have fields",
               lhs.exp_type.as_ref().unwrap().as_roland_type_info()
            )
            .unwrap();
            writeln!(
               err_stream,
               "↳ line {}, column {}",
               expr_node.expression_begin_location.line, expr_node.expression_begin_location.col
            )
            .unwrap();
            expr_node.exp_type = Some(ExpressionType::Value(ValueType::CompileError));
         }
      }
      Expression::ArrayLiteral(elems) => {
         for elem in elems.iter_mut() {
            do_type(err_stream, elem, validation_context);
         }

         let mut any_error = false;

         for i in 1..elems.len() {
            if elems[i - 1].exp_type.as_ref().unwrap() == &ExpressionType::Value(ValueType::CompileError)
               || elems[i].exp_type.as_ref().unwrap() == &ExpressionType::Value(ValueType::CompileError)
            {
               // avoid cascading errors
               continue;
            } else if elems[i - 1].exp_type.as_ref().unwrap().is_any_known_int()
               && elems[i].exp_type.as_ref().unwrap() == &ExpressionType::Value(ValueType::UnknownInt)
            {
               // type inference
               set_inferred_type(
                  elems[i - 1].exp_type.clone().unwrap(),
                  &mut elems[i],
                  validation_context,
                  err_stream,
               );
            } else if elems[i - 1].exp_type != elems[i].exp_type {
               validation_context.error_count += 1;
               writeln!(
                  err_stream,
                  "Element at array index {} has type of {}, but element at array index {} has mismatching type of {}",
                  i - 1,
                  elems[i - 1].exp_type.as_ref().unwrap().as_roland_type_info(),
                  i,
                  elems[i].exp_type.as_ref().unwrap().as_roland_type_info(),
               )
               .unwrap();
               writeln!(
                  err_stream,
                  "↳ array literal @ line {}, column {}",
                  expr_node.expression_begin_location.line, expr_node.expression_begin_location.col
               )
               .unwrap();
               writeln!(
                  err_stream,
                  "↳ element {} @ line {}, column {}",
                  i - 1,
                  elems[i - 1].expression_begin_location.line,
                  elems[i - 1].expression_begin_location.col
               )
               .unwrap();
               writeln!(
                  err_stream,
                  "↳ element {} @ line {}, column {}",
                  i, elems[i].expression_begin_location.line, elems[i].expression_begin_location.col
               )
               .unwrap();

               any_error = true;
            }
         }

         if elems.len() > std::u32::MAX as usize {
            any_error = true;
            writeln!(
               err_stream,
               "Array literal has {} elements, which is more than the maximum {} elements",
               elems.len(),
               std::u32::MAX,
            )
            .unwrap();
            writeln!(
               err_stream,
               "↳ array literal @ line {}, column {}",
               expr_node.expression_begin_location.line, expr_node.expression_begin_location.col
            )
            .unwrap();
         }

         if any_error {
            expr_node.exp_type = Some(ExpressionType::Value(ValueType::CompileError));
         } else {
            let a_type = elems[0].exp_type.clone().unwrap();

            expr_node.exp_type = Some(ExpressionType::Value(ValueType::Array(
               Box::new(a_type),
               elems.len() as i64,
            )));
         }
      }
      Expression::ArrayIndex(array_expression, index_expression) => {
         do_type(err_stream, array_expression, validation_context);
         do_type(err_stream, index_expression, validation_context);

         if index_expression.exp_type.as_ref().unwrap() == &ExpressionType::Value(ValueType::UnknownInt) {
            set_inferred_type(ExpressionType::Value(I32_TYPE), &mut *index_expression, validation_context, err_stream);
         } else if index_expression.exp_type.as_ref().unwrap() == &ExpressionType::Value(ValueType::CompileError) {
            // avoid cascading errors
         } else if index_expression.exp_type.as_ref().unwrap() != &ExpressionType::Value(I32_TYPE) {
            writeln!(
               err_stream,
               "Attempted to index an array with a value of type {}, which is not i32",
               index_expression.exp_type.as_ref().unwrap().as_roland_type_info(),
            )
            .unwrap();
            writeln!(
               err_stream,
               "↳ index @ line {}, column {}",
               index_expression.expression_begin_location.line, index_expression.expression_begin_location.col
            )
            .unwrap();
         }

         expr_node.exp_type = match &array_expression.exp_type {
            Some(ExpressionType::Value(ValueType::CompileError)) => Some(ExpressionType::Value(ValueType::CompileError)),
            Some(ExpressionType::Value(ValueType::Array(b, _))) => Some(*b.clone()),
            Some(x) => {
               writeln!(
                  err_stream,
                  "Attempted to index expression of type {}, which is not an array type",
                  x.as_roland_type_info(),
               )
               .unwrap();
               writeln!(
                  err_stream,
                  "↳ expression @ line {}, column {}",
                  array_expression.expression_begin_location.line, array_expression.expression_begin_location.col
               )
               .unwrap();
               writeln!(
                  err_stream,
                  "↳ index @ line {}, column {}",
                  index_expression.expression_begin_location.line, index_expression.expression_begin_location.col
               )
               .unwrap();

               Some(ExpressionType::Value(ValueType::CompileError))
            }
            None => unreachable!(),
         };
      },
   }
}

fn set_inferred_type<W: Write>(
   e_type: ExpressionType,
   expr_node: &mut ExpressionNode,
   validation_context: &mut ValidationContext,
   err_stream: &mut W,
) {
   match &mut expr_node.expression {
      Expression::Extend(_, _) => unreachable!(),
      Expression::Truncate(_, _) => unreachable!(),
      Expression::Transmute(_, _) => unreachable!(),
      Expression::BoolLiteral(_) => unreachable!(),
      Expression::IntLiteral(val) => {
         validation_context.unknown_ints -= 1;
         let overflowing_literal = match &e_type {
            ExpressionType::Value(I8_TYPE) => *val > i64::from(i8::MAX) || *val < i64::from(i8::MIN),
            ExpressionType::Value(I16_TYPE) => *val > i64::from(i16::MAX) || *val < i64::from(i16::MIN),
            ExpressionType::Value(I32_TYPE) => *val > i64::from(i32::MAX) || *val < i64::from(i32::MIN),
            // TODO: add checking for i64 type (currently doesn't make sense because we lex literals as i64 instead of i128 or larger)
            ExpressionType::Value(U8_TYPE) => *val > i64::from(u8::MAX) || *val < i64::from(u8::MIN),
            ExpressionType::Value(U16_TYPE) => *val > i64::from(u16::MAX) || *val < i64::from(u16::MIN),
            ExpressionType::Value(U32_TYPE) => *val > i64::from(u32::MAX) || *val < i64::from(u32::MIN),
            // TODO: add checking for overflow of u64 type (currently impossible pending lexer)
            ExpressionType::Value(U64_TYPE) => *val < 0,
            _ => false,
         };
         if overflowing_literal {
            validation_context.error_count += 1;
            writeln!(
               err_stream,
               "Literal of type {} has value `{}` which would immediately over/underflow",
               e_type.as_roland_type_info(),
               val
            )
            .unwrap();
            writeln!(
               err_stream,
               "↳ line {}, column {}",
               expr_node.expression_begin_location.line, expr_node.expression_begin_location.col
            )
            .unwrap();
         }
         expr_node.exp_type = Some(e_type);
      }
      Expression::StringLiteral(_) => unreachable!(),
      Expression::BinaryOperator(_, e) => {
         set_inferred_type(e_type.clone(), &mut e.0, validation_context, err_stream);
         set_inferred_type(e_type.clone(), &mut e.1, validation_context, err_stream);
         expr_node.exp_type = Some(e_type);
      }
      Expression::UnaryOperator(_, e) => {
         set_inferred_type(e_type.clone(), e, validation_context, err_stream);
         expr_node.exp_type = Some(e_type);
      }
      Expression::UnitLiteral => unreachable!(),
      Expression::Variable(_x) => {
         return;
         // I *think* we should able to try setting the variable type here,
         // but that gets complicated. We'd also have to fix prior uses of that variable
         // (setting literals or whatever)
         // so for right now we punt here
         /*
         match validation_context.variable_types.get_mut(x) {
            Some((y @ ExpressionType::Value(ValueType::UnknownInt), _)) => *y = e_type.clone(),
            _ => unreachable!(),
         }
         expr_node.exp_type = Some(e_type); */
      }
      Expression::ProcedureCall(_, _) => unreachable!(),
      Expression::StructLiteral(_, _) => unreachable!(),
      Expression::FieldAccess(_, _) => unreachable!(),
      Expression::ArrayLiteral(exprs) => {
         for expr in exprs.iter_mut() {
            set_inferred_type(e_type.clone(), expr, validation_context, err_stream);
         }

         match &mut expr_node.exp_type {
            Some(ExpressionType::Value(ValueType::Array(a_type, _))) => **a_type = e_type,
            _ => unreachable!(),
         }
      },
      Expression::ArrayIndex(_, _) => unreachable!(),
   }
}<|MERGE_RESOLUTION|>--- conflicted
+++ resolved
@@ -106,11 +106,7 @@
          ExpressionType::Value(I32_TYPE),
       ),
       (
-<<<<<<< HEAD
          "fd_write",
-=======
-         "my_fd_write",
->>>>>>> b8a5fc8e
          false,
          vec![
             ExpressionType::Value(I32_TYPE),
@@ -792,18 +788,9 @@
                {
                   true
                }
-<<<<<<< HEAD
                (ExpressionType::Value(ValueType::Int(x)), ExpressionType::Value(ValueType::Int(y))) =>
                {
                   x.width == y.width
-=======
-               // the signed-ness check is to prevent transmuting from self -> self
-               // (error message could be improved in this case)
-               (ExpressionType::Value(ValueType::Int(x)), ExpressionType::Value(ValueType::Int(y)))
-                  if x.width == y.width =>
-               {
-                  x.signed != y.signed
->>>>>>> b8a5fc8e
                }
                _ => false,
             };
