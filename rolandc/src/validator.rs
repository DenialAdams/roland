--- conflicted
+++ resolved
@@ -1574,12 +1574,6 @@
    validation_context: &mut ValidationContext,
    err_stream: &mut W,
 ) {
-<<<<<<< HEAD
-   if expr_node.exp_type.as_ref().unwrap() != &ExpressionType::Value(ValueType::UnknownInt) && expr_node.exp_type.as_ref().unwrap() != &ExpressionType::Value(ValueType::UnknownFloat) {
-      return;
-   }
-=======
->>>>>>> 46bf1a89
    match &mut expr_node.expression {
       Expression::Extend(_, _) => unreachable!(),
       Expression::Truncate(_, _) => unreachable!(),
