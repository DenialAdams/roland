use std::borrow::Cow;
use std::collections::HashMap;
use std::io::Write;

use indexmap::{IndexMap, IndexSet};
use slotmap::{Key, SlotMap};

use super::linearize::{Cfg, CfgInstruction, CFG_END_NODE};
use super::regalloc::{RegallocResult, VarSlot};
use crate::backend::linearize::post_order;
use crate::constant_folding::expression_could_have_side_effects;
use crate::interner::{Interner, StrId};
use crate::parse::{
   ArgumentNode, AstPool, BinOp, CastType, Expression, ExpressionId, ProcImplSource, ProcedureId, ProcedureNode, UnOp,
   UserDefinedTypeInfo, VariableId,
};
use crate::semantic_analysis::GlobalInfo;
use crate::size_info::sizeof_type_mem;
use crate::type_data::{
   ExpressionType, FloatType, FloatWidth, IntType, IntWidth, F32_TYPE, F64_TYPE, I16_TYPE, I32_TYPE, I64_TYPE, I8_TYPE,
   U16_TYPE, U32_TYPE, U64_TYPE, U8_TYPE,
};
use crate::{Program, Target};

struct GenerationContext<'a> {
   buf: Vec<u8>,
   var_to_slot: IndexMap<VariableId, VarSlot>,
   ast: &'a AstPool,
   procedures: &'a SlotMap<ProcedureId, ProcedureNode>,
   interner: &'a Interner,
   udt: &'a UserDefinedTypeInfo,
   string_literals: &'a IndexSet<StrId>,
   global_info: &'a IndexMap<VariableId, GlobalInfo>,
   aggregate_defs: IndexSet<ExpressionType>,
}

fn roland_type_to_base_type(r_type: &ExpressionType) -> &'static str {
   match r_type {
      &F32_TYPE => "s",
      &F64_TYPE => "d",
      ExpressionType::Int(IntType {
         signed: _,
         width: IntWidth::Eight,
      })
      | ExpressionType::ProcedurePointer { .. } => "l",
      ExpressionType::Int(IntType {
         signed: _,
         width: IntWidth::Four | IntWidth::Two | IntWidth::One,
      })
      | ExpressionType::Bool => "w",
      _ => unreachable!(),
   }
}

fn roland_type_to_extended_type(r_type: &ExpressionType) -> &'static str {
   match r_type {
      ExpressionType::Int(IntType {
         signed: _,
         width: IntWidth::Two,
      }) => "h",
      ExpressionType::Int(IntType {
         signed: _,
         width: IntWidth::One,
      })
      | ExpressionType::Bool => "b",
      _ => roland_type_to_base_type(r_type),
   }
}

fn roland_type_to_abi_type(
   r_type: &ExpressionType,
   udt: &UserDefinedTypeInfo,
   aggregate_defs: &IndexSet<ExpressionType>,
) -> Option<Cow<'static, str>> {
   if sizeof_type_mem(r_type, udt, Target::Qbe) == 0 {
      return None;
   }
   Some(match r_type {
      ExpressionType::Int(IntType {
         signed: true,
         width: IntWidth::Two,
      }) => Cow::Borrowed("sh"),
      ExpressionType::Int(IntType {
         signed: false,
         width: IntWidth::Two,
      }) => Cow::Borrowed("uh"),
      ExpressionType::Int(IntType {
         signed: true,
         width: IntWidth::One,
      }) => Cow::Borrowed("sb"),
      ExpressionType::Int(IntType {
         signed: false,
         width: IntWidth::One,
      })
      | ExpressionType::Bool => Cow::Borrowed("ub"),
      ExpressionType::Struct(_, _) => {
         let index = aggregate_defs.get_index_of(r_type).unwrap();
         Cow::Owned(format!(":s{}", index))
      }
      ExpressionType::Union(_, _) => {
         let index = aggregate_defs.get_index_of(r_type).unwrap();
         Cow::Owned(format!(":u{}", index))
      }
      ExpressionType::Array(_, _) => {
         let index = aggregate_defs.get_index_of(r_type).unwrap();
         Cow::Owned(format!(":a{}", index))
      }
      _ => Cow::Borrowed(roland_type_to_base_type(r_type)),
   })
}

fn roland_type_to_sub_type(
   r_type: &ExpressionType,
   udt: &UserDefinedTypeInfo,
   aggregate_defs: &IndexSet<ExpressionType>,
) -> Option<Cow<'static, str>> {
   if sizeof_type_mem(r_type, udt, Target::Qbe) == 0 {
      return None;
   }
   Some(match r_type {
      ExpressionType::Struct(_, _) => {
         let index = aggregate_defs.get_index_of(r_type).unwrap();
         Cow::Owned(format!(":s{}", index))
      }
      ExpressionType::Union(_, _) => {
         let index = aggregate_defs.get_index_of(r_type).unwrap();
         Cow::Owned(format!(":u{}", index))
      }
      ExpressionType::Array(_, _) => {
         let index = aggregate_defs.get_index_of(r_type).unwrap();
         Cow::Owned(format!(":a{}", index))
      }
      _ => Cow::Borrowed(roland_type_to_extended_type(r_type)),
   })
}

fn literal_as_data(expr_index: ExpressionId, ctx: &mut GenerationContext) {
   let expr_node = &ctx.ast.expressions[expr_index];
   match &expr_node.expression {
      Expression::BoundFcnLiteral(proc_id, _) => {
         write!(
            ctx.buf,
            "l ${}, ",
            mangle(*proc_id, &ctx.procedures[*proc_id], ctx.interner)
         )
         .unwrap();
      }
      Expression::UnitLiteral => (),
      Expression::BoolLiteral(x) => {
         write!(ctx.buf, "b {}, ", u8::from(*x)).unwrap();
      }
      Expression::IntLiteral { val: x, .. } => {
         let width = match expr_node.exp_type.as_ref().unwrap() {
            ExpressionType::Int(x) => x.width,
            _ => unreachable!(),
         };
         match width {
            IntWidth::Eight => {
               write!(ctx.buf, "l {}, ", *x).unwrap();
            }
            IntWidth::Four => {
               write!(ctx.buf, "w {}, ", *x).unwrap();
            }
            IntWidth::Two => {
               write!(ctx.buf, "h {}, ", *x).unwrap();
            }
            IntWidth::One => {
               write!(ctx.buf, "b {}, ", *x).unwrap();
            }
            IntWidth::Pointer => unreachable!(),
         };
      }
      Expression::FloatLiteral(x) => {
         let width = match expr_node.exp_type.as_ref().unwrap() {
            ExpressionType::Float(x) => x.width,
            _ => unreachable!(),
         };
         match width {
            FloatWidth::Eight => {
               write!(ctx.buf, "d {}, ", x.to_bits()).unwrap();
            }
            FloatWidth::Four => {
               write!(ctx.buf, "s {}, ", (*x as f32).to_bits()).unwrap();
            }
         }
      }
      Expression::StringLiteral(str) => {
         let (string_index, string_id) = ctx.string_literals.get_full(str).unwrap();
         let length = ctx.interner.lookup(*string_id).len();
         write!(ctx.buf, "l $.s{}, l {}, ", string_index, length).unwrap();
      }
      Expression::StructLiteral(s_id, fields) => {
         let si = ctx.udt.struct_info.get(*s_id).unwrap();
         let ssi = ctx.udt.struct_info.get(*s_id).unwrap().size.as_ref().unwrap();
         for (field, next_offset) in si.field_types.iter().zip(
            si.field_types
               .keys()
               .skip(1)
               .map(|x| ssi.field_offsets_mem[x])
               .chain(std::iter::once(ssi.mem_size)),
         ) {
            let value_of_field = fields.get(field.0).copied().unwrap();
            if let Some(val) = value_of_field {
               literal_as_data(val, ctx);
            } else {
               let sz = sizeof_type_mem(&field.1.e_type, ctx.udt, Target::Qbe);
               if sz > 0 {
                  write!(ctx.buf, "z {}, ", sz).unwrap();
               }
            }
            let this_offset = ssi.field_offsets_mem.get(field.0).unwrap();
            let padding_bytes = next_offset - this_offset - sizeof_type_mem(&field.1.e_type, ctx.udt, Target::Qbe);
            if padding_bytes > 0 {
               write!(ctx.buf, "z {}, ", padding_bytes).unwrap();
            }
         }
      }
      Expression::ArrayLiteral(exprs) => {
         for expr in exprs.iter() {
            literal_as_data(*expr, ctx);
         }
      }
      _ => unreachable!(),
   }
}

pub fn emit_qbe(program: &mut Program, interner: &Interner, regalloc_result: RegallocResult) -> Vec<u8> {
   fn emit_aggregate_def(
      buf: &mut Vec<u8>,
      emitted: &mut IndexSet<ExpressionType>,
      udt: &UserDefinedTypeInfo,
      et: &ExpressionType,
   ) {
      if !et.is_aggregate() {
         return;
      }

      if emitted.contains(et) {
         return;
      }

      if sizeof_type_mem(et, udt, Target::Qbe) == 0 {
         return;
      }

      let index = emitted.insert_full(et.clone()).0;

      match et {
         ExpressionType::Struct(sid, _) => {
            let si = udt.struct_info.get(*sid).unwrap();
            let ssi = si.size.as_ref().unwrap();
            for field_t in si.field_types.iter().map(|x| &x.1.e_type) {
               emit_aggregate_def(buf, emitted, udt, field_t);
            }

            write!(buf, "type :s{} = {{ ", index).unwrap();
            for (field, next_offset) in si.field_types.iter().zip(
               si.field_types
                  .keys()
                  .skip(1)
                  .map(|x| ssi.field_offsets_mem[x])
                  .chain(std::iter::once(ssi.mem_size)),
            ) {
               if let Some(ft) = roland_type_to_sub_type(&field.1.e_type, udt, emitted) {
                  write!(buf, "{}, ", ft).unwrap();
               }
               let this_offset = ssi.field_offsets_mem.get(field.0).unwrap();
               let padding_bytes = next_offset - this_offset - sizeof_type_mem(&field.1.e_type, udt, Target::Qbe);
               if padding_bytes > 0 {
                  write!(buf, "b {}, ", padding_bytes).unwrap();
               }
            }
            writeln!(buf, "}}").unwrap();
         }
         ExpressionType::Union(uid, _) => {
            let ui = udt.union_info.get(*uid).unwrap();
            for field_t in ui.field_types.iter().map(|x| &x.1.e_type) {
               emit_aggregate_def(buf, emitted, udt, field_t);
            }
            write!(buf, "type :u{} = {{ ", index).unwrap();
            for field_type in ui.field_types.values().map(|x| &x.e_type) {
               if let Some(ft_as_qbe) = roland_type_to_sub_type(field_type, udt, emitted) {
                  write!(buf, "{{ {} }} ", ft_as_qbe).unwrap();
               }
            }
            writeln!(buf, " }}").unwrap();
         }
         ExpressionType::Array(base_ty, len) => {
            emit_aggregate_def(buf, emitted, udt, base_ty);
            let basety_as_qbe = roland_type_to_sub_type(base_ty, udt, emitted).unwrap();
            writeln!(buf, "type :a{} = {{ {} {} }}", index, basety_as_qbe, len).unwrap();
         }
         _ => unreachable!(),
      }
   }

   let mut ctx = GenerationContext {
      buf: vec![],
      var_to_slot: regalloc_result.var_to_slot,
      ast: &program.ast,
      procedures: &program.procedures,
      interner,
      udt: &program.user_defined_types,
      string_literals: &program.literals,
      global_info: &program.non_stack_var_info,
      aggregate_defs: IndexSet::new(),
   };

   for (i, string_literal) in ctx.string_literals.iter().enumerate() {
      let str = ctx.interner.lookup(*string_literal);
      // We prefix with a dot to avoid any conflict with user-named exported functions
      write!(ctx.buf, "data $.s{} = {{ b ", i).unwrap();
      for by in str.as_bytes() {
         write!(ctx.buf, "{} ", by).unwrap();
      }
      writeln!(ctx.buf, "}}").unwrap();
   }

   for a_global in program.non_stack_var_info.iter() {
      write!(ctx.buf, "data $.v{} = {{ ", a_global.0 .0).unwrap();
      match a_global.1.initializer {
         Some(e) => {
            literal_as_data(e, &mut ctx);
         }
         None => {
            // Just zero init
            write!(
               ctx.buf,
               "z {} ",
               sizeof_type_mem(&a_global.1.expr_type.e_type, ctx.udt, Target::Qbe)
            )
            .unwrap();
         }
      }
      writeln!(ctx.buf, "}}").unwrap();
   }

   for procedure in program.procedures.values() {
      for param_type in procedure.definition.parameters.iter().map(|x| &x.p_type.e_type) {
         emit_aggregate_def(&mut ctx.buf, &mut ctx.aggregate_defs, ctx.udt, param_type);
      }
      emit_aggregate_def(
         &mut ctx.buf,
         &mut ctx.aggregate_defs,
         ctx.udt,
         &procedure.definition.ret_type.e_type,
      );
   }

   for (proc_id, procedure) in program.procedures.iter() {
      let Some(cfg) = program.procedure_bodies.get(proc_id).map(|x| &x.cfg) else {
         continue;
      };

      let abi_ret_type = roland_type_to_abi_type(&procedure.definition.ret_type.e_type, ctx.udt, &ctx.aggregate_defs)
         .unwrap_or_else(|| "".into());
      write!(
         ctx.buf,
         "function {} ${}(",
         abi_ret_type,
         mangle(proc_id, &ctx.procedures[proc_id], ctx.interner)
      )
      .unwrap();
      let mut stack_params = HashMap::new();
      let mut p_i = 0;
      for param in procedure.definition.parameters.iter() {
         if let Some(p_type) = roland_type_to_abi_type(&param.p_type.e_type, ctx.udt, &ctx.aggregate_defs) {
            match ctx.var_to_slot.get(&param.var_id) {
               Some(VarSlot::Register(reg)) => {
                  write!(ctx.buf, "{} %r{}, ", p_type, reg).unwrap();
               }
               Some(VarSlot::Stack(v)) => {
                  if param.p_type.e_type.is_aggregate() {
                     write!(ctx.buf, "{} %v{}, ", p_type, v).unwrap();
                  } else {
                     write!(ctx.buf, "{} %r{}, ", p_type, p_i).unwrap();
                  }
                  stack_params.insert(*v as usize, (&param.p_type.e_type, p_i));
               }
               None => {
                  // This parameter was not assigned a slot - this variable MUST be unused
                  // we'll just give it some value
                  write!(ctx.buf, "{} %p{}, ", p_type, p_i).unwrap();
               }
            }
            p_i += 1;
         }
      }
      writeln!(ctx.buf, ") {{").unwrap();
      // Allocate stack
      writeln!(ctx.buf, "@entry").unwrap();
      for (i, (sz, alignment)) in regalloc_result.procedure_stack_slots[proc_id]
         .iter()
         .copied()
         .enumerate()
      {
         let reg_and_suffix = match stack_params.get(&i) {
            Some((e_type, _)) if e_type.is_aggregate() => {
               continue;
            }
            Some((e_type, param_index)) => Some((param_index, roland_type_to_extended_type(e_type))),
            None => None,
         };
         writeln!(ctx.buf, "   %v{} =l alloc{} {}", i, alignment, sz,).unwrap();
         if let Some((reg_idx, suffix)) = reg_and_suffix {
            writeln!(ctx.buf, "   store{} %r{}, %v{}", suffix, reg_idx, i).unwrap();
         }
      }
      for bb_id in post_order(cfg).iter().rev().copied().filter(|x| *x != CFG_END_NODE) {
         emit_bb(cfg, bb_id, &mut ctx);
      }
      writeln!(ctx.buf, "}}").unwrap();
   }

   for (proc_id, procedure) in program
      .procedures
      .iter()
      .filter(|x| x.1.impl_source == ProcImplSource::Builtin)
   {
      if interner.lookup(procedure.definition.name.str) != "unreachable" {
         // TODO: we should get better about pruning these dead builtins
         continue;
      }

      write!(
         ctx.buf,
         "function {} ${}(",
         roland_type_to_abi_type(&procedure.definition.ret_type.e_type, ctx.udt, &ctx.aggregate_defs)
            .unwrap_or_else(|| "".into()),
         mangle(proc_id, &ctx.procedures[proc_id], ctx.interner)
      )
      .unwrap();
      for (p_i, param) in procedure.definition.parameters.iter().enumerate() {
         if let Some(param_type) = roland_type_to_abi_type(&param.p_type.e_type, ctx.udt, &ctx.aggregate_defs) {
            write!(ctx.buf, "{} %p{}, ", param_type, p_i).unwrap();
         }
      }
      writeln!(ctx.buf, ") {{").unwrap();
      writeln!(ctx.buf, "@entry").unwrap();
      match interner.lookup(procedure.definition.name.str) {
         "unreachable" => {
            writeln!(ctx.buf, "   hlt").unwrap();
         }
         _ => unreachable!(),
      }
      writeln!(ctx.buf, "}}").unwrap();
   }

   ctx.buf
      .write_all(
         b"export
function $_start() {
@entry
   call $main()
   call $syscall1(l 231, l 0)
   hlt
}",
      )
      .unwrap();

   ctx.buf
}

fn compute_offset(expr: ExpressionId, ctx: &mut GenerationContext) -> Option<String> {
   match ctx.ast.expressions[expr].expression {
      Expression::Variable(v) => {
         if ctx.global_info.contains_key(&v) {
            Some(format!("$.v{}", v.0))
         } else {
            match ctx.var_to_slot.get(&v).unwrap() {
               VarSlot::Register(_) => None,
               VarSlot::Stack(v) => Some(format!("%v{}", v)),
            }
         }
      }
      Expression::UnaryOperator(UnOp::Dereference, e) => Some(expr_to_val(e, ctx)),
<<<<<<< HEAD
      Expression::Cast {
         cast_type: CastType::Transmute,
         expr,
         ..
      } => compute_offset(expr, ctx),
=======
>>>>>>> 22c082d6
      _ => None,
   }
}

fn emit_bb(cfg: &Cfg, bb: usize, ctx: &mut GenerationContext) {
   writeln!(ctx.buf, "@b{}", bb).unwrap();
   for instr in cfg.bbs[bb].instructions.iter() {
      match instr {
         CfgInstruction::Nop => (),
         CfgInstruction::Assignment(lid, en) => {
            if let Some(lhs_mem) = compute_offset(*lid, ctx) {
               if let Some(rhs_mem) = compute_offset(*en, ctx) {
                  let size = sizeof_type_mem(
                     ctx.ast.expressions[*lid].exp_type.as_ref().unwrap(),
                     ctx.udt,
                     Target::Qbe,
                  );
                  writeln!(ctx.buf, "   blit {}, {}, {}", rhs_mem, lhs_mem, size).unwrap();
               } else if ctx.ast.expressions[*lid].exp_type.as_ref().unwrap().is_aggregate() {
                  let Expression::ProcedureCall { proc_expr, args } = &ctx.ast.expressions[*en].expression else {
                     unreachable!()
                  };
                  writeln!(
                     ctx.buf,
                     "   %t ={} {}",
                     roland_type_to_abi_type(
                        ctx.ast.expressions[*lid].exp_type.as_ref().unwrap(),
                        ctx.udt,
                        &ctx.aggregate_defs
                     )
                     .unwrap(),
                     make_call_expr(*proc_expr, args, ctx)
                  )
                  .unwrap();
                  let size = sizeof_type_mem(
                     ctx.ast.expressions[*lid].exp_type.as_ref().unwrap(),
                     ctx.udt,
                     Target::Qbe,
                  );
                  writeln!(ctx.buf, "   blit %t, {}, {}", lhs_mem, size).unwrap();
               } else {
                  let suffix = roland_type_to_extended_type(ctx.ast.expressions[*lid].exp_type.as_ref().unwrap());
                  let val = expr_to_val(*en, ctx);
                  writeln!(ctx.buf, "   store{} {}, {}", suffix, val, lhs_mem).unwrap();
               }
            } else {
               let len = &ctx.ast.expressions[*lid];
               let Expression::Variable(v) = len.expression else {
                  unreachable!()
               };
               let Some(VarSlot::Register(reg)) = ctx.var_to_slot.get(&v).copied() else {
                  unreachable!()
               };

               let rhs_expr = {
                  let rhs_expr_node = &ctx.ast.expressions[*en];
                  match &rhs_expr_node.expression {
                     Expression::ProcedureCall { proc_expr, args } => make_call_expr(*proc_expr, args, ctx),
                     Expression::BoolLiteral(v) => {
                        format!("copy {}", u8::from(*v))
                     }
                     Expression::IntLiteral { val, .. } => {
                        let signed = matches!(
                           rhs_expr_node.exp_type.as_ref().unwrap(),
                           ExpressionType::Int(IntType { signed: true, .. })
                        );
                        if signed {
                           format!("copy {}", *val as i64)
                        } else {
                           format!("copy {}", *val)
                        }
                     }
                     Expression::FloatLiteral(val) => match *rhs_expr_node.exp_type.as_ref().unwrap() {
                        F64_TYPE => format!("copy d_{}", val),
                        F32_TYPE => format!("copy s_{}", val),
                        _ => unreachable!(),
                     },
                     Expression::Variable(v) => {
                        if let Some(VarSlot::Register(reg)) = ctx.var_to_slot.get(v) {
                           format!("copy %r{}", reg)
                        } else {
                           let rhs_mem = if ctx.global_info.contains_key(v) {
                              format!("$.v{}", v.0)
                           } else {
                              match ctx.var_to_slot.get(v).unwrap() {
                                 VarSlot::Register(_) => unreachable!(),
                                 VarSlot::Stack(v) => format!("%v{}", v),
                              }
                           };
                           make_load(&rhs_mem, rhs_expr_node.exp_type.as_ref().unwrap())
                        }
                     }
                     Expression::BinaryOperator { operator, lhs, rhs } => {
                        let typ = ctx.ast.expressions[*lhs].exp_type.as_ref().unwrap();
                        let opcode = match operator {
                           BinOp::Add => "add",
                           BinOp::Subtract => "sub",
                           BinOp::Multiply => "mul",
                           BinOp::Divide => match typ {
                              &F32_TYPE | &F64_TYPE | ExpressionType::Int(IntType { signed: true, width: _ }) => "div",
                              ExpressionType::Int(IntType {
                                 signed: false,
                                 width: _,
                              }) => "udiv",
                              _ => unreachable!(),
                           },
                           BinOp::Remainder => match typ {
                              ExpressionType::Int(IntType {
                                 signed: false,
                                 width: _,
                              }) => "urem",
                              ExpressionType::Int(IntType { signed: true, width: _ }) => "rem",
                              _ => unreachable!(),
                           },
                           BinOp::Equality => match typ {
                              &F32_TYPE => "ceqs",
                              &F64_TYPE => "ceqd",
                              ExpressionType::Int(IntType {
                                 signed: _,
                                 width: IntWidth::Eight,
                              }) => "ceql",
                              ExpressionType::Int(IntType {
                                 signed: _,
                                 width: IntWidth::Four | IntWidth::Two | IntWidth::One,
                              })
                              | ExpressionType::Bool => "ceqw",
                              _ => unreachable!(),
                           },
                           BinOp::NotEquality => match typ {
                              &F32_TYPE => "cnes",
                              &F64_TYPE => "cned",
                              ExpressionType::Int(IntType {
                                 signed: _,
                                 width: IntWidth::Eight,
                              }) => "cnel",
                              ExpressionType::Int(IntType {
                                 signed: _,
                                 width: IntWidth::Four | IntWidth::Two | IntWidth::One,
                              })
                              | ExpressionType::Bool => "cnew",
                              _ => unreachable!(),
                           },
                           BinOp::GreaterThan => match typ {
                              &F32_TYPE => "cgts",
                              &F64_TYPE => "cgtd",
                              ExpressionType::Int(IntType {
                                 signed: false,
                                 width: IntWidth::Eight,
                              }) => "cugtl",
                              ExpressionType::Int(IntType {
                                 signed: false,
                                 width: IntWidth::Four | IntWidth::Two | IntWidth::One,
                              })
                              | ExpressionType::Bool => "cugtw",
                              ExpressionType::Int(IntType {
                                 signed: true,
                                 width: IntWidth::Eight,
                              }) => "csgtl",
                              ExpressionType::Int(IntType {
                                 signed: true,
                                 width: IntWidth::Four | IntWidth::Two | IntWidth::One,
                              }) => "csgtw",
                              _ => unreachable!(),
                           },
                           BinOp::LessThan => match typ {
                              &F32_TYPE => "clts",
                              &F64_TYPE => "cltd",
                              ExpressionType::Int(IntType {
                                 signed: false,
                                 width: IntWidth::Eight,
                              }) => "cultl",
                              ExpressionType::Int(IntType {
                                 signed: false,
                                 width: IntWidth::Four | IntWidth::Two | IntWidth::One,
                              })
                              | ExpressionType::Bool => "cultw",
                              ExpressionType::Int(IntType {
                                 signed: true,
                                 width: IntWidth::Eight,
                              }) => "csltl",
                              ExpressionType::Int(IntType {
                                 signed: true,
                                 width: IntWidth::Four | IntWidth::Two | IntWidth::One,
                              }) => "csltw",
                              _ => unreachable!(),
                           },
                           BinOp::GreaterThanOrEqualTo => match typ {
                              &F32_TYPE => "cges",
                              &F64_TYPE => "cged",
                              ExpressionType::Int(IntType {
                                 signed: false,
                                 width: IntWidth::Eight,
                              }) => "cugel",
                              ExpressionType::Int(IntType {
                                 signed: false,
                                 width: IntWidth::Four | IntWidth::Two | IntWidth::One,
                              })
                              | ExpressionType::Bool => "cugew",
                              ExpressionType::Int(IntType {
                                 signed: true,
                                 width: IntWidth::Eight,
                              }) => "csgel",
                              ExpressionType::Int(IntType {
                                 signed: true,
                                 width: IntWidth::Four | IntWidth::Two | IntWidth::One,
                              }) => "csgew",
                              _ => unreachable!(),
                           },
                           BinOp::LessThanOrEqualTo => match typ {
                              &F32_TYPE => "cles",
                              &F64_TYPE => "cled",
                              ExpressionType::Int(IntType {
                                 signed: false,
                                 width: IntWidth::Eight,
                              }) => "culel",
                              ExpressionType::Int(IntType {
                                 signed: false,
                                 width: IntWidth::Four | IntWidth::Two | IntWidth::One,
                              })
                              | ExpressionType::Bool => "culew",
                              ExpressionType::Int(IntType {
                                 signed: true,
                                 width: IntWidth::Eight,
                              }) => "cslel",
                              ExpressionType::Int(IntType {
                                 signed: true,
                                 width: IntWidth::Four | IntWidth::Two | IntWidth::One,
                              }) => "cslew",
                              _ => unreachable!(),
                           },
                           BinOp::BitwiseAnd => "and",
                           BinOp::BitwiseOr => "or",
                           BinOp::BitwiseXor => "xor",
                           BinOp::BitwiseLeftShift => "shl",
                           BinOp::BitwiseRightShift => match typ {
                              ExpressionType::Int(IntType { signed: true, width: _ }) => "sar",
                              ExpressionType::Int(IntType {
                                 signed: false,
                                 width: _,
                              }) => "shr",
                              _ => unreachable!(),
                           },
                           BinOp::LogicalAnd | BinOp::LogicalOr => unreachable!(),
                        };
                        let lhs_val = expr_to_val(*lhs, ctx);
                        let rhs_val = expr_to_val(*rhs, ctx);
                        format!("{} {}, {}", opcode, lhs_val, rhs_val)
                     }
                     Expression::UnaryOperator(UnOp::AddressOf, inner) => {
                        let rhs_mem = compute_offset(*inner, ctx);
                        format!("copy {}", rhs_mem.unwrap())
                     }
                     Expression::UnaryOperator(UnOp::TakeProcedurePointer, inner_id) => {
                        let ExpressionType::ProcedureItem(proc_id, _bound_type_params) =
                           ctx.ast.expressions[*inner_id].exp_type.as_ref().unwrap()
                        else {
                           unreachable!();
                        };
                        format!("copy ${}", mangle(*proc_id, &ctx.procedures[*proc_id], ctx.interner))
                     }
                     Expression::UnaryOperator(operator, inner_id) => {
                        let inner_val = expr_to_val(*inner_id, ctx);
                        match operator {
                           UnOp::Negate => format!("neg {}", inner_val),
                           UnOp::Complement => {
                              if *ctx.ast.expressions[*inner_id].exp_type.as_ref().unwrap() == ExpressionType::Bool {
                                 format!("ceqw {}, 0", inner_val)
                              } else {
                                 let magic_const: u64 = match *ctx.ast.expressions[*inner_id].exp_type.as_ref().unwrap()
                                 {
                                    crate::type_data::U8_TYPE => u64::from(u8::MAX),
                                    crate::type_data::U16_TYPE => u64::from(u16::MAX),
                                    crate::type_data::U32_TYPE
                                    | crate::type_data::I8_TYPE
                                    | crate::type_data::I16_TYPE
                                    | crate::type_data::I32_TYPE => u64::from(u32::MAX),
                                    crate::type_data::I64_TYPE | crate::type_data::U64_TYPE => u64::MAX,
                                    _ => unreachable!(),
                                 };
                                 format!("xor {}, {}", inner_val, magic_const)
                              }
                           }
                           UnOp::Dereference => make_load(&inner_val, rhs_expr_node.exp_type.as_ref().unwrap()),
                           UnOp::AddressOf | UnOp::TakeProcedurePointer => unreachable!(),
                        }
                     }
                     Expression::FieldAccess(_, _) | Expression::ArrayIndex { .. } => {
                        let rhs_mem = compute_offset(*en, ctx);
                        make_load(&rhs_mem.unwrap(), rhs_expr_node.exp_type.as_ref().unwrap())
                     }
                     Expression::Cast {
                        cast_type: CastType::As,
                        target_type,
                        expr,
                     } => {
                        let src_type = ctx.ast.expressions[*expr].exp_type.as_ref().unwrap();
                        let val = expr_to_val(*expr, ctx);
                        match (src_type, target_type) {
                           (ExpressionType::Int(l), ExpressionType::Int(r))
                              if l.width.as_num_bytes(Target::Qbe) >= r.width.as_num_bytes(Target::Qbe) =>
                           {
                              match (l.width, r.width) {
                                 (IntWidth::Eight | IntWidth::Four, IntWidth::Two) => {
                                    if r.signed {
                                       format!("extsh {}", val)
                                    } else {
                                       format!("and {}, {}", val, 0b0000_0000_0000_0000_1111_1111_1111_1111)
                                    }
                                 }
                                 (IntWidth::Eight | IntWidth::Four | IntWidth::Two, IntWidth::One) => {
                                    if r.signed {
                                       format!("extsb {}", val)
                                    } else {
                                       format!("and {}, {}", val, 0b0000_0000_0000_0000_0000_0000_1111_1111)
                                    }
                                 }
                                 (IntWidth::Two, IntWidth::Two) => {
                                    if !l.signed && r.signed {
                                       format!("extsh {}", val)
                                    } else if l.signed && !r.signed {
                                       format!("and {}, {}", val, 0b0000_0000_0000_0000_1111_1111_1111_1111)
                                    } else {
                                       format!("copy {}", val)
                                    }
                                 }
                                 (IntWidth::One, IntWidth::One) => {
                                    if !l.signed && r.signed {
                                       format!("extsb {}", val)
                                    } else if l.signed && !r.signed {
                                       format!("and {}, {}", val, 0b0000_0000_0000_0000_0000_0000_1111_1111)
                                    } else {
                                       format!("copy {}", val)
                                    }
                                 }
                                 _ => format!("copy {}", val),
                              }
                           }
                           (ExpressionType::Int(l), ExpressionType::Int(r))
                              if l.width.as_num_bytes(Target::Qbe) < r.width.as_num_bytes(Target::Qbe) =>
                           {
                              if l.width.as_num_bytes(Target::Qbe) <= 4 && r.width == IntWidth::Eight {
                                 if l.signed {
                                    format!("extsw {}", val)
                                 } else {
                                    format!("extuw {}", val)
                                 }
                              } else if l.width == IntWidth::One && r.width == IntWidth::Two && l.signed && !r.signed {
                                 format!("and {}, {}", val, 0b0000_0000_0000_0000_1111_1111_1111_1111)
                              } else {
                                 format!("copy {}", val)
                              }
                           }
                           (&F64_TYPE, &F32_TYPE) => {
                              format!("truncd {}", val)
                           }
                           (&F32_TYPE, &F64_TYPE) => {
                              format!("exts {}", val)
                           }
                           (
                              ExpressionType::Float(FloatType { width: src_width }),
                              ExpressionType::Int(IntType { signed, .. }),
                           ) => match src_width {
                              FloatWidth::Eight => {
                                 if *signed {
                                    format!("dtosi {}", val)
                                 } else {
                                    format!("dtoui {}", val)
                                 }
                              }
                              FloatWidth::Four => {
                                 if *signed {
                                    format!("stosi {}", val)
                                 } else {
                                    format!("stoui {}", val)
                                 }
                              }
                           },
                           (
                              ExpressionType::Int(IntType {
                                 signed,
                                 width: src_width,
                              }),
                              ExpressionType::Float(_),
                           ) => match (src_width, signed) {
                              (IntWidth::Eight, true) => format!("sltof {}", val),
                              (IntWidth::Eight, false) => format!("ultof {}", val),
                              (_, true) => format!("swtof {}", val),
                              (_, false) => format!("uwtof {}", val),
                           },
                           (ExpressionType::Bool, ExpressionType::Int(i)) => {
                              if i.width == IntWidth::Eight {
                                 format!("extuw {}", val)
                              } else {
                                 format!("copy {}", val)
                              }
                           }
                           _ => format!("copy {}", val),
                        }
                     }
                     Expression::Cast {
                        cast_type: CastType::Transmute,
                        target_type,
                        expr,
                     } => {
                        let val = expr_to_val(*expr, ctx);
                        let source_type = ctx.ast.expressions[*expr].exp_type.as_ref().unwrap();
                        if (matches!(source_type, ExpressionType::Float(_))
                           && matches!(target_type, ExpressionType::Int(_)))
                           || (matches!(source_type, ExpressionType::Int(_))
                              && matches!(target_type, ExpressionType::Float(_)))
                        {
                           format!("cast {}", val)
                        } else {
                           format!("copy {}", val)
                        }
                     }
                     _ => unreachable!(),
                  }
               };

               writeln!(
                  ctx.buf,
                  "   %r{} ={} {}",
                  reg,
                  roland_type_to_base_type(len.exp_type.as_ref().unwrap()),
                  rhs_expr,
               )
               .unwrap();
            }
         }
         CfgInstruction::Expression(en) => match &ctx.ast.expressions[*en].expression {
            Expression::ProcedureCall { proc_expr, args } => {
               writeln!(ctx.buf, "   {}", make_call_expr(*proc_expr, args, ctx)).unwrap();
            }
            _ => debug_assert!(!expression_could_have_side_effects(*en, &ctx.ast.expressions)),
         },
         CfgInstruction::Return(en) => {
            debug_assert!(!expression_could_have_side_effects(*en, &ctx.ast.expressions));
            if *ctx.ast.expressions[*en].exp_type.as_ref().unwrap() == ExpressionType::Never {
               writeln!(&mut ctx.buf, "   hlt").unwrap();
            } else if sizeof_type_mem(
               ctx.ast.expressions[*en].exp_type.as_ref().unwrap(),
               ctx.udt,
               Target::Qbe,
            ) == 0
            {
               writeln!(&mut ctx.buf, "   ret").unwrap();
            } else {
               let val = expr_to_val(*en, ctx);
               writeln!(&mut ctx.buf, "   ret {}", val).unwrap();
            }
         }
         CfgInstruction::Jump(dest) => {
            if *dest != CFG_END_NODE {
               writeln!(&mut ctx.buf, "   jmp @b{}", dest).unwrap();
            }
         }
         CfgInstruction::ConditionalJump(expr, then_dest, else_dest) => {
            let cond = expr_to_val(*expr, ctx);
            writeln!(&mut ctx.buf, "   jnz {}, @b{}, @b{}", cond, then_dest, else_dest).unwrap();
         }
      }
   }
}

fn mangle<'a>(proc_id: ProcedureId, proc: &ProcedureNode, interner: &'a Interner) -> Cow<'a, str> {
   let proc_name = interner.lookup(proc.definition.name.str);
   if proc.impl_source != ProcImplSource::Native || proc_name == "main" {
      // builtin procedures can't be monomorphized and thus don't need to be mangled
      // external procedures mustn't be mangled, for obvious reasons
      return Cow::Borrowed(proc_name);
   }
   Cow::Owned(format!(".{}_{}", proc_id.data().as_ffi(), proc_name))
}

// TODO: rework this to write directly into bytestream or otherwise not allocate
fn expr_to_val(expr_index: ExpressionId, ctx: &GenerationContext) -> String {
   let expr_node = &ctx.ast.expressions[expr_index];
   match &expr_node.expression {
      Expression::IntLiteral { val, .. } => {
         let signed = matches!(
            expr_node.exp_type.as_ref().unwrap(),
            ExpressionType::Int(IntType { signed: true, .. })
         );
         if signed {
            format!("{}", *val as i64)
         } else {
            format!("{}", *val)
         }
      }
      Expression::FloatLiteral(v) => match *expr_node.exp_type.as_ref().unwrap() {
         F64_TYPE => format!("d_{}", v),
         F32_TYPE => format!("s_{}", v),
         _ => unreachable!(),
      },
      Expression::BoolLiteral(val) => {
         format!("{}", u8::from(*val))
      }
      Expression::UnaryOperator(UnOp::AddressOf, child) => {
         // (must be the address of a var)
         expr_to_val(*child, ctx)
      }
      Expression::Variable(v) => {
         if ctx.global_info.contains_key(v) {
            format!("$.v{}", v.0)
         } else {
            match ctx.var_to_slot.get(v).unwrap() {
               VarSlot::Register(reg) => {
                  format!("%r{}", reg)
               }
               VarSlot::Stack(v) => {
                  format!("%v{}", v)
               }
            }
         }
      }
      Expression::StringLiteral(id) => {
         format!("$.s{}", ctx.string_literals.get_index_of(id).unwrap())
      }
      Expression::BoundFcnLiteral(proc_id, _) => {
         format!("${}", mangle(*proc_id, &ctx.procedures[*proc_id], ctx.interner))
      }
      x => unreachable!("{:?}", x),
   }
}

<<<<<<< HEAD
fn write_expr(expr: ExpressionId, rhs_mem: Option<String>, ctx: &mut GenerationContext) {
   let ren = &ctx.ast.expressions[expr];
   match &ren.expression {
      Expression::ProcedureCall { proc_expr, args } => {
         write_call_expr(*proc_expr, args, ctx);
      }
      Expression::BoolLiteral(v) => {
         writeln!(ctx.buf, "copy {}", u8::from(*v)).unwrap();
      }
      Expression::IntLiteral { val, .. } => {
         let signed = matches!(
            ren.exp_type.as_ref().unwrap(),
            ExpressionType::Int(IntType { signed: true, .. })
         );
         if signed {
            writeln!(ctx.buf, "copy {}", *val as i64).unwrap();
         } else {
            writeln!(ctx.buf, "copy {}", *val).unwrap();
         }
      }
      Expression::FloatLiteral(val) => match *ren.exp_type.as_ref().unwrap() {
         F64_TYPE => writeln!(ctx.buf, "copy d_{}", val).unwrap(),
         F32_TYPE => writeln!(ctx.buf, "copy s_{}", val).unwrap(),
         _ => unreachable!(),
      },
      Expression::Variable(v) => {
         if let Some(VarSlot::Register(reg)) = ctx.var_to_slot.get(v) {
            writeln!(ctx.buf, "copy %r{}", reg).unwrap();
         } else {
            emit_load(&mut ctx.buf, &rhs_mem.unwrap(), ren.exp_type.as_ref().unwrap());
         }
      }
      Expression::BinaryOperator { operator, lhs, rhs } => {
         let typ = ctx.ast.expressions[*lhs].exp_type.as_ref().unwrap();
         let opcode = match operator {
            BinOp::Add => "add",
            BinOp::Subtract => "sub",
            BinOp::Multiply => "mul",
            BinOp::Divide => match typ {
               &F32_TYPE | &F64_TYPE | ExpressionType::Int(IntType { signed: true, width: _ }) => "div",
               ExpressionType::Int(IntType {
                  signed: false,
                  width: _,
               }) => "udiv",
               _ => unreachable!(),
            },
            BinOp::Remainder => match typ {
               ExpressionType::Int(IntType {
                  signed: false,
                  width: _,
               }) => "urem",
               ExpressionType::Int(IntType { signed: true, width: _ }) => "rem",
               _ => unreachable!(),
            },
            BinOp::Equality => match typ {
               &F32_TYPE => "ceqs",
               &F64_TYPE => "ceqd",
               ExpressionType::Int(IntType {
                  signed: _,
                  width: IntWidth::Eight,
               }) => "ceql",
               ExpressionType::Int(IntType {
                  signed: _,
                  width: IntWidth::Four | IntWidth::Two | IntWidth::One,
               })
               | ExpressionType::Bool => "ceqw",
               _ => unreachable!(),
            },
            BinOp::NotEquality => match typ {
               &F32_TYPE => "cnes",
               &F64_TYPE => "cned",
               ExpressionType::Int(IntType {
                  signed: _,
                  width: IntWidth::Eight,
               }) => "cnel",
               ExpressionType::Int(IntType {
                  signed: _,
                  width: IntWidth::Four | IntWidth::Two | IntWidth::One,
               })
               | ExpressionType::Bool => "cnew",
               _ => unreachable!(),
            },
            BinOp::GreaterThan => match typ {
               &F32_TYPE => "cgts",
               &F64_TYPE => "cgtd",
               ExpressionType::Int(IntType {
                  signed: false,
                  width: IntWidth::Eight,
               }) => "cugtl",
               ExpressionType::Int(IntType {
                  signed: false,
                  width: IntWidth::Four | IntWidth::Two | IntWidth::One,
               })
               | ExpressionType::Bool => "cugtw",
               ExpressionType::Int(IntType {
                  signed: true,
                  width: IntWidth::Eight,
               }) => "csgtl",
               ExpressionType::Int(IntType {
                  signed: true,
                  width: IntWidth::Four | IntWidth::Two | IntWidth::One,
               }) => "csgtw",
               _ => unreachable!(),
            },
            BinOp::LessThan => match typ {
               &F32_TYPE => "clts",
               &F64_TYPE => "cltd",
               ExpressionType::Int(IntType {
                  signed: false,
                  width: IntWidth::Eight,
               }) => "cultl",
               ExpressionType::Int(IntType {
                  signed: false,
                  width: IntWidth::Four | IntWidth::Two | IntWidth::One,
               })
               | ExpressionType::Bool => "cultw",
               ExpressionType::Int(IntType {
                  signed: true,
                  width: IntWidth::Eight,
               }) => "csltl",
               ExpressionType::Int(IntType {
                  signed: true,
                  width: IntWidth::Four | IntWidth::Two | IntWidth::One,
               }) => "csltw",
               _ => unreachable!(),
            },
            BinOp::GreaterThanOrEqualTo => match typ {
               &F32_TYPE => "cges",
               &F64_TYPE => "cged",
               ExpressionType::Int(IntType {
                  signed: false,
                  width: IntWidth::Eight,
               }) => "cugel",
               ExpressionType::Int(IntType {
                  signed: false,
                  width: IntWidth::Four | IntWidth::Two | IntWidth::One,
               })
               | ExpressionType::Bool => "cugew",
               ExpressionType::Int(IntType {
                  signed: true,
                  width: IntWidth::Eight,
               }) => "csgel",
               ExpressionType::Int(IntType {
                  signed: true,
                  width: IntWidth::Four | IntWidth::Two | IntWidth::One,
               }) => "csgew",
               _ => unreachable!(),
            },
            BinOp::LessThanOrEqualTo => match typ {
               &F32_TYPE => "cles",
               &F64_TYPE => "cled",
               ExpressionType::Int(IntType {
                  signed: false,
                  width: IntWidth::Eight,
               }) => "culel",
               ExpressionType::Int(IntType {
                  signed: false,
                  width: IntWidth::Four | IntWidth::Two | IntWidth::One,
               })
               | ExpressionType::Bool => "culew",
               ExpressionType::Int(IntType {
                  signed: true,
                  width: IntWidth::Eight,
               }) => "cslel",
               ExpressionType::Int(IntType {
                  signed: true,
                  width: IntWidth::Four | IntWidth::Two | IntWidth::One,
               }) => "cslew",
               _ => unreachable!(),
            },
            BinOp::BitwiseAnd => "and",
            BinOp::BitwiseOr => "or",
            BinOp::BitwiseXor => "xor",
            BinOp::BitwiseLeftShift => "shl",
            BinOp::BitwiseRightShift => match typ {
               ExpressionType::Int(IntType { signed: true, width: _ }) => "sar",
               ExpressionType::Int(IntType {
                  signed: false,
                  width: _,
               }) => "shr",
               _ => unreachable!(),
            },
            BinOp::LogicalAnd | BinOp::LogicalOr => unreachable!(),
         };
         let lhs_val = expr_to_val(*lhs, ctx);
         let rhs_val = expr_to_val(*rhs, ctx);
         writeln!(ctx.buf, "{} {}, {}", opcode, lhs_val, rhs_val).unwrap();
      }
      Expression::UnaryOperator(UnOp::TakeProcedurePointer, inner_id) => {
         let ExpressionType::ProcedureItem(proc_id, _bound_type_params) =
            ctx.ast.expressions[*inner_id].exp_type.as_ref().unwrap()
         else {
            unreachable!();
         };
         writeln!(
            ctx.buf,
            "copy ${}",
            mangle(*proc_id, &ctx.procedures[*proc_id], ctx.interner)
         )
         .unwrap();
      }
      Expression::UnaryOperator(operator, inner_id) => {
         let inner_val = expr_to_val(*inner_id, ctx);
         match operator {
            UnOp::Negate => writeln!(ctx.buf, "neg {}", inner_val).unwrap(),
            UnOp::Complement => {
               if *ctx.ast.expressions[*inner_id].exp_type.as_ref().unwrap() == ExpressionType::Bool {
                  writeln!(ctx.buf, "ceqw {}, 0", inner_val).unwrap();
               } else {
                  let magic_const: u64 = match *ctx.ast.expressions[*inner_id].exp_type.as_ref().unwrap() {
                     crate::type_data::U8_TYPE => u64::from(u8::MAX),
                     crate::type_data::U16_TYPE => u64::from(u16::MAX),
                     crate::type_data::U32_TYPE => u64::from(u32::MAX),
                     crate::type_data::I8_TYPE | crate::type_data::I16_TYPE | crate::type_data::I32_TYPE => {
                        u64::from(u32::MAX)
                     }
                     crate::type_data::I64_TYPE | crate::type_data::U64_TYPE => u64::MAX,
                     _ => unreachable!(),
                  };
                  writeln!(ctx.buf, "xor {}, {}", inner_val, magic_const).unwrap();
               }
            }
            UnOp::Dereference => emit_load(&mut ctx.buf, &inner_val, ren.exp_type.as_ref().unwrap()),
            UnOp::AddressOf | UnOp::TakeProcedurePointer => unreachable!(),
         }
      }
      Expression::Cast {
         cast_type: CastType::As,
         target_type,
         expr,
      } => {
         let src_type = ctx.ast.expressions[*expr].exp_type.as_ref().unwrap();
         let val = expr_to_val(*expr, ctx);
         match (src_type, target_type) {
            (ExpressionType::Int(l), ExpressionType::Int(r))
               if l.width.as_num_bytes(Target::Qbe) >= r.width.as_num_bytes(Target::Qbe) =>
            {
               match (l.width, r.width) {
                  (IntWidth::Eight | IntWidth::Four, IntWidth::Two) => {
                     if r.signed {
                        writeln!(ctx.buf, "extsh {}", val).unwrap();
                     } else {
                        writeln!(ctx.buf, "and {}, {}", val, 0b0000_0000_0000_0000_1111_1111_1111_1111).unwrap();
                     }
                  }
                  (IntWidth::Eight | IntWidth::Four | IntWidth::Two, IntWidth::One) => {
                     if r.signed {
                        writeln!(ctx.buf, "extsb {}", val).unwrap();
                     } else {
                        writeln!(ctx.buf, "and {}, {}", val, 0b0000_0000_0000_0000_0000_0000_1111_1111).unwrap();
                     }
                  }
                  (IntWidth::Two, IntWidth::Two) => {
                     if !l.signed && r.signed {
                        writeln!(ctx.buf, "extsh {}", val).unwrap();
                     } else if l.signed && !r.signed {
                        writeln!(ctx.buf, "and {}, {}", val, 0b0000_0000_0000_0000_1111_1111_1111_1111).unwrap();
                     } else {
                        writeln!(ctx.buf, "copy {}", val).unwrap();
                     }
                  }
                  (IntWidth::One, IntWidth::One) => {
                     if !l.signed && r.signed {
                        writeln!(ctx.buf, "extsb {}", val).unwrap();
                     } else if l.signed && !r.signed {
                        writeln!(ctx.buf, "and {}, {}", val, 0b0000_0000_0000_0000_0000_0000_1111_1111).unwrap();
                     } else {
                        writeln!(ctx.buf, "copy {}", val).unwrap();
                     }
                  }
                  _ => writeln!(ctx.buf, "copy {}", val).unwrap(),
               }
            }
            (ExpressionType::Int(l), ExpressionType::Int(r))
               if l.width.as_num_bytes(Target::Qbe) < r.width.as_num_bytes(Target::Qbe) =>
            {
               if l.width.as_num_bytes(Target::Qbe) <= 4 && r.width == IntWidth::Eight {
                  if l.signed {
                     writeln!(ctx.buf, "extsw {}", val).unwrap();
                  } else {
                     writeln!(ctx.buf, "extuw {}", val).unwrap();
                  }
               } else if l.width == IntWidth::One && r.width == IntWidth::Two && l.signed && !r.signed {
                  writeln!(ctx.buf, "and {}, {}", val, 0b0000_0000_0000_0000_1111_1111_1111_1111).unwrap();
               } else {
                  writeln!(ctx.buf, "copy {}", val).unwrap();
               }
            }
            (&F64_TYPE, &F32_TYPE) => {
               writeln!(ctx.buf, "truncd {}", val).unwrap();
            }
            (&F32_TYPE, &F64_TYPE) => {
               writeln!(ctx.buf, "exts {}", val).unwrap();
            }
            (ExpressionType::Float(FloatType { width: src_width }), ExpressionType::Int(IntType { signed, .. })) => {
               match src_width {
                  FloatWidth::Eight => {
                     if *signed {
                        writeln!(ctx.buf, "dtosi {}", val).unwrap();
                     } else {
                        writeln!(ctx.buf, "dtoui {}", val).unwrap();
                     }
                  }
                  FloatWidth::Four => {
                     if *signed {
                        writeln!(ctx.buf, "stosi {}", val).unwrap();
                     } else {
                        writeln!(ctx.buf, "stoui {}", val).unwrap();
                     }
                  }
               }
            }
            (
               ExpressionType::Int(IntType {
                  signed,
                  width: src_width,
               }),
               ExpressionType::Float(_),
            ) => match (src_width, signed) {
               (IntWidth::Eight, true) => writeln!(ctx.buf, "sltof {}", val).unwrap(),
               (IntWidth::Eight, false) => writeln!(ctx.buf, "ultof {}", val).unwrap(),
               (_, true) => writeln!(ctx.buf, "swtof {}", val).unwrap(),
               (_, false) => writeln!(ctx.buf, "uwtof {}", val).unwrap(),
            },
            (ExpressionType::Bool, ExpressionType::Int(i)) => {
               if i.width == IntWidth::Eight {
                  writeln!(ctx.buf, "extuw {}", val).unwrap();
               } else {
                  writeln!(ctx.buf, "copy {}", val).unwrap();
               }
            }
            _ => writeln!(ctx.buf, "copy {}", val).unwrap(),
         }
      }
      Expression::Cast {
         cast_type: CastType::Transmute,
         target_type,
         expr,
      } => {
         let val = expr_to_val(*expr, ctx);
         let source_type = ctx.ast.expressions[*expr].exp_type.as_ref().unwrap();
         if (matches!(source_type, ExpressionType::Float(_)) && matches!(target_type, ExpressionType::Int(_)))
            || (matches!(source_type, ExpressionType::Int(_)) && matches!(target_type, ExpressionType::Float(_)))
         {
            writeln!(ctx.buf, "cast {}", val).unwrap();
         } else {
            writeln!(ctx.buf, "copy {}", val).unwrap();
         }
      }
      _ => unreachable!(),
   }
}

fn emit_load(buf: &mut Vec<u8>, load_target: &str, a_type: &ExpressionType) {
=======
#[must_use]
fn make_load(load_target: &str, a_type: &ExpressionType) -> String {
>>>>>>> 22c082d6
   match a_type {
      ExpressionType::Bool | &U8_TYPE => {
         format!("loadub {}", load_target)
      }
      &I8_TYPE => {
         format!("loadsb {}", load_target)
      }
      &U16_TYPE => {
         format!("loaduh {}", load_target)
      }
      &I16_TYPE => {
         format!("loadsh {}", load_target)
      }
      &U32_TYPE => {
         format!("loaduw {}", load_target)
      }
      &I32_TYPE => {
         format!("loadsw {}", load_target)
      }
      &U64_TYPE | &I64_TYPE | ExpressionType::ProcedurePointer { .. } => {
         format!("loadl {}", load_target)
      }
      &F32_TYPE => {
         format!("loads {}", load_target)
      }
      &F64_TYPE => {
         format!("loadd {}", load_target)
      }
      _ => unreachable!(),
   }
}

#[must_use]
fn make_call_expr(proc_expr: ExpressionId, args: &[ArgumentNode], ctx: &GenerationContext) -> String {
   use std::fmt::Write;

   let mut s = String::new();
   match ctx.ast.expressions[proc_expr].exp_type.as_ref().unwrap() {
      ExpressionType::ProcedureItem(id, _) => {
         write!(&mut s, "call ${}(", mangle(*id, &ctx.procedures[*id], ctx.interner)).unwrap();
      }
      ExpressionType::ProcedurePointer { .. } => {
         let val = expr_to_val(proc_expr, ctx);
         write!(&mut s, "call {}(", val).unwrap();
      }
      _ => unreachable!(),
   };
   for arg in args.iter() {
      if let Some(arg_type) = roland_type_to_abi_type(
         ctx.ast.expressions[arg.expr].exp_type.as_ref().unwrap(),
         ctx.udt,
         &ctx.aggregate_defs,
      ) {
         let val = expr_to_val(arg.expr, ctx);
         write!(&mut s, "{} {}, ", arg_type, val).unwrap();
      }
   }
   write!(&mut s, ")").unwrap();
   s
}<|MERGE_RESOLUTION|>--- conflicted
+++ resolved
@@ -474,14 +474,6 @@
          }
       }
       Expression::UnaryOperator(UnOp::Dereference, e) => Some(expr_to_val(e, ctx)),
-<<<<<<< HEAD
-      Expression::Cast {
-         cast_type: CastType::Transmute,
-         expr,
-         ..
-      } => compute_offset(expr, ctx),
-=======
->>>>>>> 22c082d6
       _ => None,
    }
 }
@@ -1008,365 +1000,8 @@
    }
 }
 
-<<<<<<< HEAD
-fn write_expr(expr: ExpressionId, rhs_mem: Option<String>, ctx: &mut GenerationContext) {
-   let ren = &ctx.ast.expressions[expr];
-   match &ren.expression {
-      Expression::ProcedureCall { proc_expr, args } => {
-         write_call_expr(*proc_expr, args, ctx);
-      }
-      Expression::BoolLiteral(v) => {
-         writeln!(ctx.buf, "copy {}", u8::from(*v)).unwrap();
-      }
-      Expression::IntLiteral { val, .. } => {
-         let signed = matches!(
-            ren.exp_type.as_ref().unwrap(),
-            ExpressionType::Int(IntType { signed: true, .. })
-         );
-         if signed {
-            writeln!(ctx.buf, "copy {}", *val as i64).unwrap();
-         } else {
-            writeln!(ctx.buf, "copy {}", *val).unwrap();
-         }
-      }
-      Expression::FloatLiteral(val) => match *ren.exp_type.as_ref().unwrap() {
-         F64_TYPE => writeln!(ctx.buf, "copy d_{}", val).unwrap(),
-         F32_TYPE => writeln!(ctx.buf, "copy s_{}", val).unwrap(),
-         _ => unreachable!(),
-      },
-      Expression::Variable(v) => {
-         if let Some(VarSlot::Register(reg)) = ctx.var_to_slot.get(v) {
-            writeln!(ctx.buf, "copy %r{}", reg).unwrap();
-         } else {
-            emit_load(&mut ctx.buf, &rhs_mem.unwrap(), ren.exp_type.as_ref().unwrap());
-         }
-      }
-      Expression::BinaryOperator { operator, lhs, rhs } => {
-         let typ = ctx.ast.expressions[*lhs].exp_type.as_ref().unwrap();
-         let opcode = match operator {
-            BinOp::Add => "add",
-            BinOp::Subtract => "sub",
-            BinOp::Multiply => "mul",
-            BinOp::Divide => match typ {
-               &F32_TYPE | &F64_TYPE | ExpressionType::Int(IntType { signed: true, width: _ }) => "div",
-               ExpressionType::Int(IntType {
-                  signed: false,
-                  width: _,
-               }) => "udiv",
-               _ => unreachable!(),
-            },
-            BinOp::Remainder => match typ {
-               ExpressionType::Int(IntType {
-                  signed: false,
-                  width: _,
-               }) => "urem",
-               ExpressionType::Int(IntType { signed: true, width: _ }) => "rem",
-               _ => unreachable!(),
-            },
-            BinOp::Equality => match typ {
-               &F32_TYPE => "ceqs",
-               &F64_TYPE => "ceqd",
-               ExpressionType::Int(IntType {
-                  signed: _,
-                  width: IntWidth::Eight,
-               }) => "ceql",
-               ExpressionType::Int(IntType {
-                  signed: _,
-                  width: IntWidth::Four | IntWidth::Two | IntWidth::One,
-               })
-               | ExpressionType::Bool => "ceqw",
-               _ => unreachable!(),
-            },
-            BinOp::NotEquality => match typ {
-               &F32_TYPE => "cnes",
-               &F64_TYPE => "cned",
-               ExpressionType::Int(IntType {
-                  signed: _,
-                  width: IntWidth::Eight,
-               }) => "cnel",
-               ExpressionType::Int(IntType {
-                  signed: _,
-                  width: IntWidth::Four | IntWidth::Two | IntWidth::One,
-               })
-               | ExpressionType::Bool => "cnew",
-               _ => unreachable!(),
-            },
-            BinOp::GreaterThan => match typ {
-               &F32_TYPE => "cgts",
-               &F64_TYPE => "cgtd",
-               ExpressionType::Int(IntType {
-                  signed: false,
-                  width: IntWidth::Eight,
-               }) => "cugtl",
-               ExpressionType::Int(IntType {
-                  signed: false,
-                  width: IntWidth::Four | IntWidth::Two | IntWidth::One,
-               })
-               | ExpressionType::Bool => "cugtw",
-               ExpressionType::Int(IntType {
-                  signed: true,
-                  width: IntWidth::Eight,
-               }) => "csgtl",
-               ExpressionType::Int(IntType {
-                  signed: true,
-                  width: IntWidth::Four | IntWidth::Two | IntWidth::One,
-               }) => "csgtw",
-               _ => unreachable!(),
-            },
-            BinOp::LessThan => match typ {
-               &F32_TYPE => "clts",
-               &F64_TYPE => "cltd",
-               ExpressionType::Int(IntType {
-                  signed: false,
-                  width: IntWidth::Eight,
-               }) => "cultl",
-               ExpressionType::Int(IntType {
-                  signed: false,
-                  width: IntWidth::Four | IntWidth::Two | IntWidth::One,
-               })
-               | ExpressionType::Bool => "cultw",
-               ExpressionType::Int(IntType {
-                  signed: true,
-                  width: IntWidth::Eight,
-               }) => "csltl",
-               ExpressionType::Int(IntType {
-                  signed: true,
-                  width: IntWidth::Four | IntWidth::Two | IntWidth::One,
-               }) => "csltw",
-               _ => unreachable!(),
-            },
-            BinOp::GreaterThanOrEqualTo => match typ {
-               &F32_TYPE => "cges",
-               &F64_TYPE => "cged",
-               ExpressionType::Int(IntType {
-                  signed: false,
-                  width: IntWidth::Eight,
-               }) => "cugel",
-               ExpressionType::Int(IntType {
-                  signed: false,
-                  width: IntWidth::Four | IntWidth::Two | IntWidth::One,
-               })
-               | ExpressionType::Bool => "cugew",
-               ExpressionType::Int(IntType {
-                  signed: true,
-                  width: IntWidth::Eight,
-               }) => "csgel",
-               ExpressionType::Int(IntType {
-                  signed: true,
-                  width: IntWidth::Four | IntWidth::Two | IntWidth::One,
-               }) => "csgew",
-               _ => unreachable!(),
-            },
-            BinOp::LessThanOrEqualTo => match typ {
-               &F32_TYPE => "cles",
-               &F64_TYPE => "cled",
-               ExpressionType::Int(IntType {
-                  signed: false,
-                  width: IntWidth::Eight,
-               }) => "culel",
-               ExpressionType::Int(IntType {
-                  signed: false,
-                  width: IntWidth::Four | IntWidth::Two | IntWidth::One,
-               })
-               | ExpressionType::Bool => "culew",
-               ExpressionType::Int(IntType {
-                  signed: true,
-                  width: IntWidth::Eight,
-               }) => "cslel",
-               ExpressionType::Int(IntType {
-                  signed: true,
-                  width: IntWidth::Four | IntWidth::Two | IntWidth::One,
-               }) => "cslew",
-               _ => unreachable!(),
-            },
-            BinOp::BitwiseAnd => "and",
-            BinOp::BitwiseOr => "or",
-            BinOp::BitwiseXor => "xor",
-            BinOp::BitwiseLeftShift => "shl",
-            BinOp::BitwiseRightShift => match typ {
-               ExpressionType::Int(IntType { signed: true, width: _ }) => "sar",
-               ExpressionType::Int(IntType {
-                  signed: false,
-                  width: _,
-               }) => "shr",
-               _ => unreachable!(),
-            },
-            BinOp::LogicalAnd | BinOp::LogicalOr => unreachable!(),
-         };
-         let lhs_val = expr_to_val(*lhs, ctx);
-         let rhs_val = expr_to_val(*rhs, ctx);
-         writeln!(ctx.buf, "{} {}, {}", opcode, lhs_val, rhs_val).unwrap();
-      }
-      Expression::UnaryOperator(UnOp::TakeProcedurePointer, inner_id) => {
-         let ExpressionType::ProcedureItem(proc_id, _bound_type_params) =
-            ctx.ast.expressions[*inner_id].exp_type.as_ref().unwrap()
-         else {
-            unreachable!();
-         };
-         writeln!(
-            ctx.buf,
-            "copy ${}",
-            mangle(*proc_id, &ctx.procedures[*proc_id], ctx.interner)
-         )
-         .unwrap();
-      }
-      Expression::UnaryOperator(operator, inner_id) => {
-         let inner_val = expr_to_val(*inner_id, ctx);
-         match operator {
-            UnOp::Negate => writeln!(ctx.buf, "neg {}", inner_val).unwrap(),
-            UnOp::Complement => {
-               if *ctx.ast.expressions[*inner_id].exp_type.as_ref().unwrap() == ExpressionType::Bool {
-                  writeln!(ctx.buf, "ceqw {}, 0", inner_val).unwrap();
-               } else {
-                  let magic_const: u64 = match *ctx.ast.expressions[*inner_id].exp_type.as_ref().unwrap() {
-                     crate::type_data::U8_TYPE => u64::from(u8::MAX),
-                     crate::type_data::U16_TYPE => u64::from(u16::MAX),
-                     crate::type_data::U32_TYPE => u64::from(u32::MAX),
-                     crate::type_data::I8_TYPE | crate::type_data::I16_TYPE | crate::type_data::I32_TYPE => {
-                        u64::from(u32::MAX)
-                     }
-                     crate::type_data::I64_TYPE | crate::type_data::U64_TYPE => u64::MAX,
-                     _ => unreachable!(),
-                  };
-                  writeln!(ctx.buf, "xor {}, {}", inner_val, magic_const).unwrap();
-               }
-            }
-            UnOp::Dereference => emit_load(&mut ctx.buf, &inner_val, ren.exp_type.as_ref().unwrap()),
-            UnOp::AddressOf | UnOp::TakeProcedurePointer => unreachable!(),
-         }
-      }
-      Expression::Cast {
-         cast_type: CastType::As,
-         target_type,
-         expr,
-      } => {
-         let src_type = ctx.ast.expressions[*expr].exp_type.as_ref().unwrap();
-         let val = expr_to_val(*expr, ctx);
-         match (src_type, target_type) {
-            (ExpressionType::Int(l), ExpressionType::Int(r))
-               if l.width.as_num_bytes(Target::Qbe) >= r.width.as_num_bytes(Target::Qbe) =>
-            {
-               match (l.width, r.width) {
-                  (IntWidth::Eight | IntWidth::Four, IntWidth::Two) => {
-                     if r.signed {
-                        writeln!(ctx.buf, "extsh {}", val).unwrap();
-                     } else {
-                        writeln!(ctx.buf, "and {}, {}", val, 0b0000_0000_0000_0000_1111_1111_1111_1111).unwrap();
-                     }
-                  }
-                  (IntWidth::Eight | IntWidth::Four | IntWidth::Two, IntWidth::One) => {
-                     if r.signed {
-                        writeln!(ctx.buf, "extsb {}", val).unwrap();
-                     } else {
-                        writeln!(ctx.buf, "and {}, {}", val, 0b0000_0000_0000_0000_0000_0000_1111_1111).unwrap();
-                     }
-                  }
-                  (IntWidth::Two, IntWidth::Two) => {
-                     if !l.signed && r.signed {
-                        writeln!(ctx.buf, "extsh {}", val).unwrap();
-                     } else if l.signed && !r.signed {
-                        writeln!(ctx.buf, "and {}, {}", val, 0b0000_0000_0000_0000_1111_1111_1111_1111).unwrap();
-                     } else {
-                        writeln!(ctx.buf, "copy {}", val).unwrap();
-                     }
-                  }
-                  (IntWidth::One, IntWidth::One) => {
-                     if !l.signed && r.signed {
-                        writeln!(ctx.buf, "extsb {}", val).unwrap();
-                     } else if l.signed && !r.signed {
-                        writeln!(ctx.buf, "and {}, {}", val, 0b0000_0000_0000_0000_0000_0000_1111_1111).unwrap();
-                     } else {
-                        writeln!(ctx.buf, "copy {}", val).unwrap();
-                     }
-                  }
-                  _ => writeln!(ctx.buf, "copy {}", val).unwrap(),
-               }
-            }
-            (ExpressionType::Int(l), ExpressionType::Int(r))
-               if l.width.as_num_bytes(Target::Qbe) < r.width.as_num_bytes(Target::Qbe) =>
-            {
-               if l.width.as_num_bytes(Target::Qbe) <= 4 && r.width == IntWidth::Eight {
-                  if l.signed {
-                     writeln!(ctx.buf, "extsw {}", val).unwrap();
-                  } else {
-                     writeln!(ctx.buf, "extuw {}", val).unwrap();
-                  }
-               } else if l.width == IntWidth::One && r.width == IntWidth::Two && l.signed && !r.signed {
-                  writeln!(ctx.buf, "and {}, {}", val, 0b0000_0000_0000_0000_1111_1111_1111_1111).unwrap();
-               } else {
-                  writeln!(ctx.buf, "copy {}", val).unwrap();
-               }
-            }
-            (&F64_TYPE, &F32_TYPE) => {
-               writeln!(ctx.buf, "truncd {}", val).unwrap();
-            }
-            (&F32_TYPE, &F64_TYPE) => {
-               writeln!(ctx.buf, "exts {}", val).unwrap();
-            }
-            (ExpressionType::Float(FloatType { width: src_width }), ExpressionType::Int(IntType { signed, .. })) => {
-               match src_width {
-                  FloatWidth::Eight => {
-                     if *signed {
-                        writeln!(ctx.buf, "dtosi {}", val).unwrap();
-                     } else {
-                        writeln!(ctx.buf, "dtoui {}", val).unwrap();
-                     }
-                  }
-                  FloatWidth::Four => {
-                     if *signed {
-                        writeln!(ctx.buf, "stosi {}", val).unwrap();
-                     } else {
-                        writeln!(ctx.buf, "stoui {}", val).unwrap();
-                     }
-                  }
-               }
-            }
-            (
-               ExpressionType::Int(IntType {
-                  signed,
-                  width: src_width,
-               }),
-               ExpressionType::Float(_),
-            ) => match (src_width, signed) {
-               (IntWidth::Eight, true) => writeln!(ctx.buf, "sltof {}", val).unwrap(),
-               (IntWidth::Eight, false) => writeln!(ctx.buf, "ultof {}", val).unwrap(),
-               (_, true) => writeln!(ctx.buf, "swtof {}", val).unwrap(),
-               (_, false) => writeln!(ctx.buf, "uwtof {}", val).unwrap(),
-            },
-            (ExpressionType::Bool, ExpressionType::Int(i)) => {
-               if i.width == IntWidth::Eight {
-                  writeln!(ctx.buf, "extuw {}", val).unwrap();
-               } else {
-                  writeln!(ctx.buf, "copy {}", val).unwrap();
-               }
-            }
-            _ => writeln!(ctx.buf, "copy {}", val).unwrap(),
-         }
-      }
-      Expression::Cast {
-         cast_type: CastType::Transmute,
-         target_type,
-         expr,
-      } => {
-         let val = expr_to_val(*expr, ctx);
-         let source_type = ctx.ast.expressions[*expr].exp_type.as_ref().unwrap();
-         if (matches!(source_type, ExpressionType::Float(_)) && matches!(target_type, ExpressionType::Int(_)))
-            || (matches!(source_type, ExpressionType::Int(_)) && matches!(target_type, ExpressionType::Float(_)))
-         {
-            writeln!(ctx.buf, "cast {}", val).unwrap();
-         } else {
-            writeln!(ctx.buf, "copy {}", val).unwrap();
-         }
-      }
-      _ => unreachable!(),
-   }
-}
-
-fn emit_load(buf: &mut Vec<u8>, load_target: &str, a_type: &ExpressionType) {
-=======
 #[must_use]
 fn make_load(load_target: &str, a_type: &ExpressionType) -> String {
->>>>>>> 22c082d6
    match a_type {
       ExpressionType::Bool | &U8_TYPE => {
          format!("loadub {}", load_target)
