use crate::error_handling::error_handling_macros::{rolandc_error, rolandc_error_w_details};
use crate::error_handling::ErrorManager;
use crate::interner::{Interner, StrId};
use crate::parse::{
   BinOp, BlockNode, Expression, ExpressionId, ExpressionNode, ExpressionPool, Program, Statement, UnOp,
};
use crate::type_data::{
   ExpressionType, ValueType, F32_TYPE, F64_TYPE, I16_TYPE, I32_TYPE, I64_TYPE, I8_TYPE, ISIZE_TYPE, U16_TYPE,
   U32_TYPE, U64_TYPE, U8_TYPE, USIZE_TYPE,
};
use std::collections::HashMap;
use std::ops::{BitAnd, BitOr, BitXor, Shl, Shr};

pub struct FoldingContext<'a> {
   pub expressions: &'a mut ExpressionPool,
   pub error_count: u64,
}

pub fn fold_constants(
   program: &mut Program,
   err_manager: &mut ErrorManager,
   expressions: &mut ExpressionPool,
   interner: &Interner,
) -> u64 {
   let mut folding_context = FoldingContext {
      error_count: 0,
      expressions,
   };

   for procedure in program.procedures.iter_mut() {
      fold_block(&mut procedure.block, err_manager, &mut folding_context, interner);
   }

   folding_context.error_count
}

pub fn fold_block(
   block: &mut BlockNode,
   err_manager: &mut ErrorManager,
   folding_context: &mut FoldingContext,
   interner: &Interner,
) {
   for statement in block.statements.iter_mut() {
      fold_statement(&mut statement.statement, err_manager, folding_context, interner);
   }
}

pub fn fold_statement(
   statement: &mut Statement,
   err_manager: &mut ErrorManager,
   folding_context: &mut FoldingContext,
   interner: &Interner,
) {
   match statement {
      Statement::Assignment(lhs_expr, rhs_expr) => {
         try_fold_and_replace_expr(*lhs_expr, err_manager, folding_context, interner);
         try_fold_and_replace_expr(*rhs_expr, err_manager, folding_context, interner);
      }
      Statement::Block(block) => {
         fold_block(block, err_manager, folding_context, interner);
      }
      Statement::Break | Statement::Continue => (),
      Statement::IfElse(if_expr, if_block, else_statement) => {
         try_fold_and_replace_expr(*if_expr, err_manager, folding_context, interner);
         fold_block(if_block, err_manager, folding_context, interner);
         fold_statement(&mut else_statement.statement, err_manager, folding_context, interner);
      }
      Statement::For(_var, start_expr, end_expr, block, _) => {
         try_fold_and_replace_expr(*start_expr, err_manager, folding_context, interner);
         try_fold_and_replace_expr(*end_expr, err_manager, folding_context, interner);
         fold_block(block, err_manager, folding_context, interner);
      }
      Statement::Loop(block) => {
         fold_block(block, err_manager, folding_context, interner);
      }
      Statement::Expression(expr) => {
         try_fold_and_replace_expr(*expr, err_manager, folding_context, interner);
      }
      Statement::Return(expr) => {
         try_fold_and_replace_expr(*expr, err_manager, folding_context, interner);
      }
      Statement::VariableDeclaration(_, expr, _) => {
         try_fold_and_replace_expr(*expr, err_manager, folding_context, interner);
      }
   }
}

pub fn try_fold_and_replace_expr(
   node: ExpressionId,
   err_manager: &mut ErrorManager,
   folding_context: &mut FoldingContext,
   interner: &Interner,
) {
   if let Some(new_node) = fold_expr(node, err_manager, folding_context, interner) {
      folding_context.expressions[node] = new_node;
   }
}

#[must_use]
fn fold_expr(
   expr_index: ExpressionId,
   err_manager: &mut ErrorManager,
   folding_context: &mut FoldingContext,
   interner: &Interner,
) -> Option<ExpressionNode> {
   let expr_to_fold_location = folding_context.expressions[expr_index].location;
   let expr_to_fold_type = folding_context.expressions[expr_index].exp_type.clone();

   // SAFETY: it's paramount that this pointer stays valid, so we can't let the expression array resize
   // while this pointer is alive. We don't do this, because we update this expression in place.
   let expr_to_fold = std::ptr::addr_of_mut!(folding_context.expressions[expr_index]);

   match unsafe { &mut (*expr_to_fold).expression } {
      Expression::ArrayIndex { array, index } => {
         try_fold_and_replace_expr(*array, err_manager, folding_context, interner);
         try_fold_and_replace_expr(*index, err_manager, folding_context, interner);

         let array = &folding_context.expressions[*array];
         let index = &folding_context.expressions[*index];

         let len = match array.exp_type {
            Some(ExpressionType::Value(ValueType::Array(_, len))) => len,
            _ => unreachable!(),
         };

         // TODO @FixedPointerWidth
         if let Some(Literal::Uint32(v)) = extract_literal(index) {
            // TODO: (len should be u32/usize, not i128. and we should be validating it before now)
            // (maybe we already are?? but I don't think so)
            if u64::from(v) >= len {
               folding_context.error_count += 1;
               rolandc_error_w_details!(
                  err_manager,
                  &[(array.location, "array"), (index.location, "index")],
                  "At runtime, index will be {}, which is out of bounds for the array of length {}",
                  v,
                  len,
               );
            } else if is_const(&array.expression, folding_context.expressions) {
               let array_elems = match &array.expression {
                  Expression::ArrayLiteral(exprs) => exprs,
                  _ => unreachable!(),
               };

               let chosen_elem = folding_context
                  .expressions
                  .get(array_elems[v as usize])
                  .unwrap()
                  .clone();

               return Some(ExpressionNode {
                  expression: chosen_elem.expression,
                  exp_type: chosen_elem.exp_type,
                  location: expr_to_fold_location,
               });
            }
         }

         None
      }
      Expression::Variable(_) => None,
      Expression::ProcedureCall { args, .. } => {
         for arg in args.iter().map(|x| x.expr) {
            try_fold_and_replace_expr(arg, err_manager, folding_context, interner);
         }

         None
      }
      Expression::ArrayLiteral(exprs) => {
         for expr in exprs.iter() {
            try_fold_and_replace_expr(*expr, err_manager, folding_context, interner);
         }

         None
      }
      Expression::BoolLiteral(_) => None,
      Expression::StringLiteral(_) => None,
      Expression::IntLiteral(val) => {
         let overflowing_literal = match expr_to_fold_type.as_ref().unwrap() {
            ExpressionType::Value(I8_TYPE) => (*val as i64) > i64::from(i8::MAX) || (*val as i64) < i64::from(i8::MIN),
            ExpressionType::Value(I16_TYPE) => (*val as i64) > i64::from(i16::MAX) || (*val as i64) < i64::from(i16::MIN),
            ExpressionType::Value(I32_TYPE) => (*val as i64) > i64::from(i32::MAX) || (*val as i64) < i64::from(i32::MIN),
            // @FixedPointerWidth
            ExpressionType::Value(ISIZE_TYPE) => (*val as i64) > i64::from(i32::MAX) || (*val as i64) < i64::from(i32::MIN),
            ExpressionType::Value(I64_TYPE) => false,
            ExpressionType::Value(U8_TYPE) => *val > u64::from(u8::MAX) || *val < u64::from(u8::MIN),
            ExpressionType::Value(U16_TYPE) => *val > u64::from(u16::MAX) || *val < u64::from(u16::MIN),
            ExpressionType::Value(U32_TYPE) => *val > u64::from(u32::MAX) || *val < u64::from(u32::MIN),
            // @FixedPointerWidth
            ExpressionType::Value(USIZE_TYPE) => *val > u64::from(u32::MAX) || *val < u64::from(u32::MIN),
            ExpressionType::Value(U64_TYPE) => false,
            _ => unreachable!(),
         };

         if overflowing_literal {
            folding_context.error_count += 1;
            rolandc_error!(
               err_manager,
               folding_context.expressions[expr_index].location,
               "Literal of type {} has value `{}` which would immediately over/underflow",
               expr_to_fold_type.as_ref().unwrap().as_roland_type_info(interner),
               val
            );
         }

         None
      }
      Expression::FloatLiteral(_) => None,
      Expression::UnitLiteral => None,
      Expression::BinaryOperator { operator, lhs, rhs } => {
         try_fold_and_replace_expr(*lhs, err_manager, folding_context, interner);
         try_fold_and_replace_expr(*rhs, err_manager, folding_context, interner);

         let lhs_expr = &folding_context.expressions[*lhs];
         let rhs_expr = &folding_context.expressions[*rhs];

         // For some cases, we don't care if either operand is literal
         if !expression_could_have_side_effects(&lhs_expr.expression)
            && !expression_could_have_side_effects(&rhs_expr.expression)
            && lhs_expr.expression == rhs_expr.expression
         {
            match operator {
               BinOp::Divide if !matches!(expr_to_fold_type, Some(ExpressionType::Value(ValueType::Float(_)))) => {
                  return Some(ExpressionNode {
                     expression: Expression::IntLiteral(1),
                     exp_type: expr_to_fold_type,
                     location: expr_to_fold_location,
                  });
               }
               BinOp::BitwiseXor => {
                  let expr = match expr_to_fold_type {
                     Some(ExpressionType::Value(ValueType::Bool)) => Expression::BoolLiteral(false),
                     Some(ExpressionType::Value(ValueType::Int(_))) => Expression::IntLiteral(0),
                     _ => unreachable!(),
                  };
                  return Some(ExpressionNode {
                     expression: expr,
                     exp_type: expr_to_fold_type,
                     location: expr_to_fold_location,
                  });
               }
               BinOp::GreaterThan | BinOp::LessThan
                  if !matches!(expr_to_fold_type, Some(ExpressionType::Value(ValueType::Float(_)))) =>
               {
                  return Some(ExpressionNode {
                     expression: Expression::BoolLiteral(false),
                     exp_type: expr_to_fold_type,
                     location: expr_to_fold_location,
                  });
               }
               BinOp::Equality | BinOp::GreaterThanOrEqualTo | BinOp::LessThanOrEqualTo
                  if !matches!(expr_to_fold_type, Some(ExpressionType::Value(ValueType::Float(_)))) =>
               {
                  return Some(ExpressionNode {
                     expression: Expression::BoolLiteral(true),
                     exp_type: expr_to_fold_type,
                     location: expr_to_fold_location,
                  });
               }
               BinOp::LogicalAnd | BinOp::LogicalOr | BinOp::BitwiseAnd | BinOp::BitwiseOr => {
                  let new_expr = lhs_expr.expression.clone();
                  return Some(ExpressionNode {
                     expression: new_expr,
                     exp_type: expr_to_fold_type,
                     location: expr_to_fold_location,
                  });
               }
               _ => (),
            }
         }

         debug_assert!(lhs_expr.exp_type == rhs_expr.exp_type);

         let lhs = extract_literal(lhs_expr);
         let rhs = extract_literal(rhs_expr);

         if lhs.is_none() && rhs.is_none() {
            return None;
         }

         // We only need one of LHS/RHS for some constant operations
         {
            // First we handle the non-commutative cases
            match (rhs, *operator) {
               (Some(x), BinOp::Divide) if x.is_int_zero() => {
                  folding_context.error_count += 1;
                  rolandc_error_w_details!(
                     err_manager,
                     &[
                        (expr_to_fold_location, "division"),
                        (lhs_expr.location, "LHS"),
                        (rhs_expr.location, "RHS")
                     ],
                     "During constant folding, got a divide by zero",
                  );
                  return None;
               }
               (Some(x), BinOp::Divide) if x.is_int_one() => {
                  let new_expr = lhs_expr.expression.clone();
                  return Some(ExpressionNode {
                     expression: new_expr,
                     exp_type: expr_to_fold_type,
                     location: expr_to_fold_location,
                  });
               }
               _ => (),
            }

            let (one_literal, non_literal_expr) = if let Some(v) = rhs {
               (v, &lhs_expr.expression)
            } else {
               (lhs.unwrap(), &rhs_expr.expression)
            };

            if is_commutative_noop(one_literal, *operator) {
               let new_expr = non_literal_expr.clone();
               return Some(ExpressionNode {
                  expression: new_expr,
                  exp_type: expr_to_fold_type,
                  location: expr_to_fold_location,
               });
            } else if !expression_could_have_side_effects(non_literal_expr) {
               match (one_literal, *operator) {
                  (x, BinOp::BitwiseOr) if x.is_int_max() => {
                     return Some(ExpressionNode {
                        expression: Expression::IntLiteral(x.int_max_value()),
                        exp_type: expr_to_fold_type,
                        location: expr_to_fold_location,
                     });
                  }
                  (x, BinOp::BitwiseAnd) if x.is_int_zero() => {
                     return Some(ExpressionNode {
                        expression: Expression::IntLiteral(0),
                        exp_type: expr_to_fold_type,
                        location: expr_to_fold_location,
                     });
                  }
                  (Literal::Bool(true), BinOp::BitwiseOr) => {
                     return Some(ExpressionNode {
                        expression: Expression::BoolLiteral(true),
                        exp_type: expr_to_fold_type,
                        location: expr_to_fold_location,
                     });
                  }
                  (Literal::Bool(false), BinOp::BitwiseAnd) => {
                     return Some(ExpressionNode {
                        expression: Expression::BoolLiteral(false),
                        exp_type: expr_to_fold_type,
                        location: expr_to_fold_location,
                     });
                  }
                  (Literal::Bool(true), BinOp::LogicalOr) => {
                     return Some(ExpressionNode {
                        expression: Expression::BoolLiteral(true),
                        exp_type: expr_to_fold_type,
                        location: expr_to_fold_location,
                     });
                  }
                  (Literal::Bool(false), BinOp::LogicalAnd) => {
                     return Some(ExpressionNode {
                        expression: Expression::BoolLiteral(false),
                        exp_type: expr_to_fold_type,
                        location: expr_to_fold_location,
                     });
                  }
                  (x, BinOp::Multiply) if x.is_int_zero() => {
                     return Some(ExpressionNode {
                        expression: Expression::IntLiteral(0),
                        exp_type: expr_to_fold_type,
                        location: expr_to_fold_location,
                     });
                  }
                  _ => (),
               }
            }
         }

         if lhs.is_none() || rhs.is_none() {
            return None;
         }

         let lhs = lhs.unwrap();
         let rhs = rhs.unwrap();

         match operator {
            // int and float and bool
            BinOp::Equality => Some(ExpressionNode {
               expression: Expression::BoolLiteral(lhs == rhs),
               exp_type: expr_to_fold_type,
               location: expr_to_fold_location,
            }),
            BinOp::NotEquality => Some(ExpressionNode {
               expression: Expression::BoolLiteral(lhs != rhs),
               exp_type: expr_to_fold_type,
               location: expr_to_fold_location,
            }),
            // int and float
            BinOp::Add => {
               if let Some(v) = lhs.checked_add(rhs) {
                  Some(ExpressionNode {
                     expression: v,
                     exp_type: expr_to_fold_type,
                     location: expr_to_fold_location,
                  })
               } else {
                  folding_context.error_count += 1;
                  rolandc_error_w_details!(
                     err_manager,
                     &[
                        (expr_to_fold_location, "addition"),
                        (lhs_expr.location, "LHS"),
                        (rhs_expr.location, "RHS")
                     ],
                     "During constant folding, got overflow while adding",
                  );
                  None
               }
            }
            BinOp::Subtract => {
               if let Some(v) = lhs.checked_sub(rhs) {
                  Some(ExpressionNode {
                     expression: v,
                     exp_type: expr_to_fold_type,
                     location: expr_to_fold_location,
                  })
               } else {
                  folding_context.error_count += 1;
                  rolandc_error_w_details!(
                     err_manager,
                     &[
                        (expr_to_fold_location, "subtraction"),
                        (lhs_expr.location, "LHS"),
                        (rhs_expr.location, "RHS")
                     ],
                     "During constant folding, got overflow while subtracting",
                  );
                  None
               }
            }
            BinOp::Multiply => {
               if let Some(v) = lhs.checked_mul(rhs) {
                  Some(ExpressionNode {
                     expression: v,
                     exp_type: expr_to_fold_type,
                     location: expr_to_fold_location,
                  })
               } else {
                  folding_context.error_count += 1;
                  rolandc_error_w_details!(
                     err_manager,
                     &[
                        (expr_to_fold_location, "multiplication"),
                        (lhs_expr.location, "LHS"),
                        (rhs_expr.location, "RHS")
                     ],
                     "During constant folding, got overflow while multiplying",
                  );
                  None
               }
            }
            BinOp::Divide => {
               if let Some(v) = lhs.checked_div(rhs) {
                  Some(ExpressionNode {
                     expression: v,
                     exp_type: expr_to_fold_type,
                     location: expr_to_fold_location,
                  })
               } else {
                  // Divide by 0 handled above
                  unreachable!();
               }
            }
            BinOp::Remainder => {
               if let Some(v) = lhs.checked_rem(rhs) {
                  Some(ExpressionNode {
                     expression: v,
                     exp_type: expr_to_fold_type,
                     location: expr_to_fold_location,
                  })
               } else {
                  folding_context.error_count += 1;
                  rolandc_error_w_details!(
                     err_manager,
                     &[
                        (expr_to_fold_location, "remainder"),
                        (lhs_expr.location, "LHS"),
                        (rhs_expr.location, "RHS")
                     ],
                     "During constant folding, got a divide by zero",
                  );
                  None
               }
            }
            BinOp::GreaterThan => Some(ExpressionNode {
               expression: Expression::BoolLiteral(lhs > rhs),
               exp_type: expr_to_fold_type,
               location: expr_to_fold_location,
            }),
            BinOp::LessThan => Some(ExpressionNode {
               expression: Expression::BoolLiteral(lhs < rhs),
               exp_type: expr_to_fold_type,
               location: expr_to_fold_location,
            }),
            BinOp::GreaterThanOrEqualTo => Some(ExpressionNode {
               expression: Expression::BoolLiteral(lhs >= rhs),
               exp_type: expr_to_fold_type,
               location: expr_to_fold_location,
            }),
            BinOp::LessThanOrEqualTo => Some(ExpressionNode {
               expression: Expression::BoolLiteral(lhs <= rhs),
               exp_type: expr_to_fold_type,
               location: expr_to_fold_location,
            }),
            // int and bool
            BinOp::BitwiseAnd => Some(ExpressionNode {
               expression: lhs & rhs,
               exp_type: expr_to_fold_type,
               location: expr_to_fold_location,
            }),
            BinOp::BitwiseOr => Some(ExpressionNode {
               expression: lhs | rhs,
               exp_type: expr_to_fold_type,
               location: expr_to_fold_location,
            }),
            BinOp::BitwiseXor => Some(ExpressionNode {
               expression: lhs ^ rhs,
               exp_type: expr_to_fold_type,
               location: expr_to_fold_location,
            }),
            // int
            BinOp::BitwiseLeftShift => Some(ExpressionNode {
               expression: lhs << rhs,
               exp_type: expr_to_fold_type,
               location: expr_to_fold_location,
            }),
            BinOp::BitwiseRightShift => Some(ExpressionNode {
               expression: lhs >> rhs,
               exp_type: expr_to_fold_type,
               location: expr_to_fold_location,
            }),
            // bool
            BinOp::LogicalAnd => Some(ExpressionNode {
               expression: lhs & rhs,
               exp_type: expr_to_fold_type,
               location: expr_to_fold_location,
            }),
            BinOp::LogicalOr => Some(ExpressionNode {
               expression: lhs | rhs,
               exp_type: expr_to_fold_type,
               location: expr_to_fold_location,
            }),
         }
      }
      Expression::UnaryOperator(op, expr) => {
         if *op == UnOp::Negate {
            // THE POINT:
            // Users think of "-128" as one value, not the negation of 128
            // Why do we care? Because if the user writes:
            // let x: i8 = -128;
            // 128 > than the max we can store in an i8, but -128 just fits.
            // So, we match user expectations by applying the negation BEFORE
            // we check the literal for overflow/underflow
            let f_expr = &mut folding_context.expressions[*expr];
            if let Expression::IntLiteral(x) = &mut f_expr.expression {
               let val = (-(*x as i64)) as u64;
               *x = val;

               // Run the "fold" - will do nothing, but will do the error check!
               let _fold_result = fold_expr(*expr, err_manager, folding_context, interner);

               return Some(ExpressionNode {
                  expression: Expression::IntLiteral(val),
                  exp_type: expr_to_fold_type,
                  location: expr_to_fold_location,
               });
            }
         }

         try_fold_and_replace_expr(*expr, err_manager, folding_context, interner);

         let expr = &folding_context.expressions[*expr];

         if let Some(literal) = extract_literal(expr) {
            match op {
               // float and signed int
               UnOp::Negate => Some(ExpressionNode {
                  expression: literal.negate(),
                  exp_type: expr_to_fold_type,
                  location: expr_to_fold_location,
               }),
               // int and bool
               UnOp::Complement => Some(ExpressionNode {
                  expression: literal.complement(),
                  exp_type: expr_to_fold_type,
                  location: expr_to_fold_location,
               }),
               // nothing to do
               UnOp::AddressOf | UnOp::Dereference => None,
            }
         } else {
            None
         }
      }
      Expression::StructLiteral(_, field_exprs) => {
         for (_, expr) in field_exprs.iter() {
            try_fold_and_replace_expr(*expr, err_manager, folding_context, interner);
         }

         None
      }
      Expression::FieldAccess(field_names, expr) => {
         try_fold_and_replace_expr(*expr, err_manager, folding_context, interner);

         let expr = &folding_context.expressions[*expr];

         if is_const(&expr.expression, folding_context.expressions) {
            let mut struct_literal = &expr.expression;
            // drill to innermost struct
            for field_name in field_names.iter().take(field_names.len() - 1) {
               match struct_literal {
                  Expression::StructLiteral(_, fields) => {
                     // We want O(1) field access in other places- consider unifying, perhaps at parse time? TODO
                     let map: HashMap<StrId, ExpressionId> = fields.iter().map(|x| (x.0, x.1)).collect();
                     struct_literal = &folding_context.expressions[map.get(field_name).copied().unwrap()].expression;
                  }
                  _ => unreachable!(),
               }
            }

            match struct_literal {
               Expression::StructLiteral(_, fields) => {
                  // We want O(1) field access in other places- consider unifying, perhaps at parse time? TODO
                  let map: HashMap<StrId, ExpressionId> = fields.iter().map(|x| (x.0, x.1)).collect();
                  let inner_node = folding_context.expressions[*map.get(field_names.last().unwrap()).unwrap()].clone();
                  Some(ExpressionNode {
                     expression: inner_node.expression,
                     exp_type: inner_node.exp_type,
                     location: expr_to_fold_location,
                  })
               }
               _ => unreachable!(),
            }
         } else {
            None
         }
      }
      Expression::Extend(_, expr) => {
         try_fold_and_replace_expr(*expr, err_manager, folding_context, interner);

         None
      }
      Expression::Truncate(_, expr) => {
         try_fold_and_replace_expr(*expr, err_manager, folding_context, interner);

         None
      }
      Expression::Transmute(_, expr) => {
         try_fold_and_replace_expr(*expr, err_manager, folding_context, interner);

         let expr = &folding_context.expressions[*expr];

         if let Some(literal) = extract_literal(expr) {
            let transmuted = literal.transmute(expr_to_fold_type.as_ref().unwrap());
            Some(ExpressionNode {
               expression: transmuted,
               exp_type: expr_to_fold_type,
               location: expr_to_fold_location,
            })
         } else {
            None
         }
      }
      Expression::EnumLiteral(_, _) => None,
   }
}

pub fn is_const(expr: &Expression, expressions: &ExpressionPool) -> bool {
   match expr {
      Expression::UnitLiteral => true,
      Expression::EnumLiteral(_, _) => true,
      Expression::IntLiteral(_) => true,
      Expression::FloatLiteral(_) => true,
      Expression::BoolLiteral(_) => true,
      Expression::ArrayLiteral(exprs) => exprs
         .iter()
         .copied()
         .all(|x| is_const(&expressions[x].expression, expressions)),
      Expression::StructLiteral(_, exprs) => exprs
         .iter()
         .copied()
         .all(|(_, x)| is_const(&expressions[x].expression, expressions)),
      _ => false,
   }
}

#[derive(Copy, Clone, PartialEq, Debug)]
enum Literal {
   Int8(i8),
   Int16(i16),
   Int32(i32),
   Int64(i64),
   Uint8(u8),
   Uint16(u16),
   Uint32(u32),
   Uint64(u64),
   Float64(f64),
   Float32(f32),
   Bool(bool),
   Enum(StrId, StrId),
   Unit,
}

impl Literal {
   fn int_max_value(self) -> u64 {
      match self {
         Literal::Int8(_) => u64::from(i8::MAX as u8),
         Literal::Int16(_) => u64::from(i16::MAX as u16),
         Literal::Int32(_) => u64::from(i32::MAX as u32),
         Literal::Int64(_) => i64::MAX as u64,
         Literal::Uint8(_) => u64::from(u8::MAX),
         Literal::Uint16(_) => u64::from(u16::MAX),
         Literal::Uint32(_) => u64::from(u32::MAX),
         Literal::Uint64(_) => u64::MAX,
         _ => unreachable!(),
      }
   }

   fn is_int_max(self) -> bool {
      matches!(
         self,
         Literal::Int8(i8::MAX)
            | Literal::Int16(i16::MAX)
            | Literal::Int32(i32::MAX)
            | Literal::Int64(i64::MAX)
            | Literal::Uint8(u8::MAX)
            | Literal::Uint16(u16::MAX)
            | Literal::Uint32(u32::MAX)
            | Literal::Uint64(u64::MAX)
      )
   }
   fn is_int_zero(self) -> bool {
      matches!(
         self,
         Literal::Int8(0)
            | Literal::Int16(0)
            | Literal::Int32(0)
            | Literal::Int64(0)
            | Literal::Uint8(0)
            | Literal::Uint16(0)
            | Literal::Uint32(0)
            | Literal::Uint64(0)
      )
   }

   fn is_int_one(self) -> bool {
      matches!(
         self,
         Literal::Int8(1)
            | Literal::Int16(1)
            | Literal::Int32(1)
            | Literal::Int64(1)
            | Literal::Uint8(1)
            | Literal::Uint16(1)
            | Literal::Uint32(1)
            | Literal::Uint64(1)
      )
   }

   fn transmute(self, target_type: &ExpressionType) -> Expression {
      match (self, target_type) {
         // Transmute int to float
         (Literal::Int32(i), ExpressionType::Value(F32_TYPE)) => {
            Expression::FloatLiteral(f64::from(f32::from_bits(i as u32)))
         }
         (Literal::Uint32(i), ExpressionType::Value(F32_TYPE)) => {
            Expression::FloatLiteral(f64::from(f32::from_bits(i)))
         }
         (Literal::Int64(i), ExpressionType::Value(F64_TYPE)) => Expression::FloatLiteral(f64::from_bits(i as u64)),
         (Literal::Uint64(i), ExpressionType::Value(F64_TYPE)) => Expression::FloatLiteral(f64::from_bits(i)),

         // Transmute float to int
         (Literal::Float32(f), ExpressionType::Value(ValueType::Int(_))) => {
            Expression::IntLiteral(u64::from(f.to_bits()))
         }
         (Literal::Float64(f), ExpressionType::Value(ValueType::Int(_))) => {
            Expression::IntLiteral(f.to_bits())
         }

         // Transmute to pointer @FixedPointerWidth
         (Literal::Int32(i), ExpressionType::Pointer(_, _)) => Expression::IntLiteral(u64::from(i as u32)),
         (Literal::Uint32(i), ExpressionType::Pointer(_, _)) => Expression::IntLiteral(u64::from(i)),

         // Transmute signed -> unsigned
         (Literal::Int64(i), ExpressionType::Value(ValueType::Int(it))) if !it.signed => {
            Expression::IntLiteral(i as u64)
         }
         (Literal::Int32(i), ExpressionType::Value(ValueType::Int(it))) if !it.signed => {
            Expression::IntLiteral(u64::from(i as u32))
         }
         (Literal::Int16(i), ExpressionType::Value(ValueType::Int(it))) if !it.signed => {
            Expression::IntLiteral(u64::from(i as u16))
         }
         (Literal::Int8(i), ExpressionType::Value(ValueType::Int(it))) if !it.signed => {
            Expression::IntLiteral(u64::from(i as u8))
         }

         // Transmute unsigned -> signed
         (Literal::Uint64(i), ExpressionType::Value(ValueType::Int(it))) if it.signed => {
            Expression::IntLiteral(i)
         }
         (Literal::Uint32(i), ExpressionType::Value(ValueType::Int(it))) if it.signed => {
            Expression::IntLiteral(u64::from(i))
         }
         (Literal::Uint16(i), ExpressionType::Value(ValueType::Int(it))) if it.signed => {
            Expression::IntLiteral(u64::from(i))
         }
         (Literal::Uint8(i), ExpressionType::Value(ValueType::Int(it))) if it.signed => {
            Expression::IntLiteral(u64::from(i))
         }

         // Noop
         (Literal::Int64(i), ExpressionType::Value(ValueType::Int(_))) => Expression::IntLiteral(i as u64),
         (Literal::Int32(i), ExpressionType::Value(ValueType::Int(_))) => Expression::IntLiteral(i64::from(i) as u64),
         (Literal::Int16(i), ExpressionType::Value(ValueType::Int(_))) => Expression::IntLiteral(i64::from(i) as u64),
         (Literal::Int8(i), ExpressionType::Value(ValueType::Int(_))) => Expression::IntLiteral(i64::from(i) as u64),
         (Literal::Uint64(i), ExpressionType::Value(ValueType::Int(_))) => Expression::IntLiteral(i),
         (Literal::Uint32(i), ExpressionType::Value(ValueType::Int(_))) => Expression::IntLiteral(u64::from(i)),
         (Literal::Uint16(i), ExpressionType::Value(ValueType::Int(_))) => Expression::IntLiteral(u64::from(i)),
         (Literal::Uint8(i), ExpressionType::Value(ValueType::Int(_))) => Expression::IntLiteral(u64::from(i)),
         _ => unreachable!(),
      }
   }

   fn checked_add(self, other: Self) -> Option<Expression> {
      match (self, other) {
         (Literal::Int64(i), Literal::Int64(j)) => Some(Expression::IntLiteral(i.checked_add(j)? as u64)),
         (Literal::Int32(i), Literal::Int32(j)) => Some(Expression::IntLiteral(i64::from(i.checked_add(j)?) as u64)),
         (Literal::Int16(i), Literal::Int16(j)) => Some(Expression::IntLiteral(i64::from(i.checked_add(j)?) as u64)),
         (Literal::Int8(i), Literal::Int8(j)) => Some(Expression::IntLiteral(i64::from(i.checked_add(j)?) as u64)),
         (Literal::Uint64(i), Literal::Uint64(j)) => Some(Expression::IntLiteral(i.checked_add(j)?)),
         (Literal::Uint32(i), Literal::Uint32(j)) => Some(Expression::IntLiteral(u64::from(i.checked_add(j)?))),
         (Literal::Uint16(i), Literal::Uint16(j)) => Some(Expression::IntLiteral(u64::from(i.checked_add(j)?))),
         (Literal::Uint8(i), Literal::Uint8(j)) => Some(Expression::IntLiteral(u64::from(i.checked_add(j)?))),
         (Literal::Float64(i), Literal::Float64(j)) => Some(Expression::FloatLiteral(i + j)),
         (Literal::Float32(i), Literal::Float32(j)) => Some(Expression::FloatLiteral(f64::from(i - j))),
         _ => unreachable!(),
      }
   }

   fn checked_sub(self, other: Self) -> Option<Expression> {
      match (self, other) {
         (Literal::Int64(i), Literal::Int64(j)) => Some(Expression::IntLiteral(i.checked_sub(j)? as u64)),
         (Literal::Int32(i), Literal::Int32(j)) => Some(Expression::IntLiteral(i64::from(i.checked_sub(j)?) as u64)),
         (Literal::Int16(i), Literal::Int16(j)) => Some(Expression::IntLiteral(i64::from(i.checked_sub(j)?) as u64)),
         (Literal::Int8(i), Literal::Int8(j)) => Some(Expression::IntLiteral(i64::from(i.checked_sub(j)?) as u64)),
         (Literal::Uint64(i), Literal::Uint64(j)) => Some(Expression::IntLiteral(i.checked_sub(j)?)),
         (Literal::Uint32(i), Literal::Uint32(j)) => Some(Expression::IntLiteral(u64::from(i.checked_sub(j)?))),
         (Literal::Uint16(i), Literal::Uint16(j)) => Some(Expression::IntLiteral(u64::from(i.checked_sub(j)?))),
         (Literal::Uint8(i), Literal::Uint8(j)) => Some(Expression::IntLiteral(u64::from(i.checked_sub(j)?))),
         (Literal::Float64(i), Literal::Float64(j)) => Some(Expression::FloatLiteral(i - j)),
         (Literal::Float32(i), Literal::Float32(j)) => Some(Expression::FloatLiteral(f64::from(i - j))),
         _ => unreachable!(),
      }
   }

   fn checked_mul(self, other: Self) -> Option<Expression> {
      match (self, other) {
         (Literal::Int64(i), Literal::Int64(j)) => Some(Expression::IntLiteral(i.checked_mul(j)? as u64)),
         (Literal::Int32(i), Literal::Int32(j)) => Some(Expression::IntLiteral(i64::from(i.checked_mul(j)?) as u64)),
         (Literal::Int16(i), Literal::Int16(j)) => Some(Expression::IntLiteral(i64::from(i.checked_mul(j)?) as u64)),
         (Literal::Int8(i), Literal::Int8(j)) => Some(Expression::IntLiteral(i64::from(i.checked_mul(j)?) as u64)),
         (Literal::Uint64(i), Literal::Uint64(j)) => {
            Some(Expression::IntLiteral(i.checked_mul(j)?))
         }
         (Literal::Uint32(i), Literal::Uint32(j)) => Some(Expression::IntLiteral(u64::from(i.checked_mul(j)?))),
         (Literal::Uint16(i), Literal::Uint16(j)) => Some(Expression::IntLiteral(u64::from(i.checked_mul(j)?))),
         (Literal::Uint8(i), Literal::Uint8(j)) => Some(Expression::IntLiteral(u64::from(i.checked_mul(j)?))),
         (Literal::Float64(i), Literal::Float64(j)) => Some(Expression::FloatLiteral(i * j)),
         (Literal::Float32(i), Literal::Float32(j)) => Some(Expression::FloatLiteral(f64::from(i * j))),
         _ => unreachable!(),
      }
   }

   fn checked_rem(self, other: Self) -> Option<Expression> {
      match (self, other) {
         (Literal::Int64(i), Literal::Int64(j)) => Some(Expression::IntLiteral(i.checked_rem(j)? as u64)),
         (Literal::Int32(i), Literal::Int32(j)) => Some(Expression::IntLiteral(i64::from(i.checked_rem(j)?) as u64)),
         (Literal::Int16(i), Literal::Int16(j)) => Some(Expression::IntLiteral(i64::from(i.checked_rem(j)?) as u64)),
         (Literal::Int8(i), Literal::Int8(j)) => Some(Expression::IntLiteral(i64::from(i.checked_rem(j)?) as u64)),
         (Literal::Uint64(i), Literal::Uint64(j)) => Some(Expression::IntLiteral(i.checked_rem(j)?)),
         (Literal::Uint32(i), Literal::Uint32(j)) => Some(Expression::IntLiteral(u64::from(i.checked_rem(j)?))),
         (Literal::Uint16(i), Literal::Uint16(j)) => Some(Expression::IntLiteral(u64::from(i.checked_rem(j)?))),
         (Literal::Uint8(i), Literal::Uint8(j)) => Some(Expression::IntLiteral(u64::from(i.checked_rem(j)?))),
         (Literal::Float64(i), Literal::Float64(j)) => Some(Expression::FloatLiteral(i % j)),
         (Literal::Float32(i), Literal::Float32(j)) => Some(Expression::FloatLiteral(f64::from(i % j))),
         _ => unreachable!(),
      }
   }

   fn checked_div(self, other: Self) -> Option<Expression> {
      match (self, other) {
         (Literal::Int64(i), Literal::Int64(j)) => Some(Expression::IntLiteral(i.checked_div(j)? as u64)),
         (Literal::Int32(i), Literal::Int32(j)) => Some(Expression::IntLiteral(i64::from(i.checked_div(j)?) as u64)),
         (Literal::Int16(i), Literal::Int16(j)) => Some(Expression::IntLiteral(i64::from(i.checked_div(j)?) as u64)),
         (Literal::Int8(i), Literal::Int8(j)) => Some(Expression::IntLiteral(i64::from(i.checked_div(j)?) as u64)),
         (Literal::Uint64(i), Literal::Uint64(j)) => Some(Expression::IntLiteral(i.checked_div(j)?)),
         (Literal::Uint32(i), Literal::Uint32(j)) => Some(Expression::IntLiteral(u64::from(i.checked_div(j)?))),
         (Literal::Uint16(i), Literal::Uint16(j)) => Some(Expression::IntLiteral(u64::from(i.checked_div(j)?))),
         (Literal::Uint8(i), Literal::Uint8(j)) => Some(Expression::IntLiteral(u64::from(i.checked_div(j)?))),
         (Literal::Float64(i), Literal::Float64(j)) => Some(Expression::FloatLiteral(i / j)),
         (Literal::Float32(i), Literal::Float32(j)) => Some(Expression::FloatLiteral(f64::from(i / j))),
         _ => unreachable!(),
      }
   }

   fn negate(self) -> Expression {
      match self {
         Literal::Int64(i) => Expression::IntLiteral((-i) as u64),
         Literal::Int32(i) => Expression::IntLiteral(i64::from(-i) as u64),
         Literal::Int16(i) => Expression::IntLiteral(i64::from(-i) as u64),
         Literal::Int8(i) => Expression::IntLiteral(i64::from(-i) as u64),
         Literal::Float64(i) => Expression::FloatLiteral(-i),
         Literal::Float32(i) => Expression::FloatLiteral(f64::from(-i)),
         _ => unreachable!(),
      }
   }

   fn complement(self) -> Expression {
      match self {
         Literal::Int64(i) => Expression::IntLiteral((!i) as u64),
         Literal::Int32(i) => Expression::IntLiteral(i64::from(!i) as u64),
         Literal::Int16(i) => Expression::IntLiteral(i64::from(!i) as u64),
         Literal::Int8(i) => Expression::IntLiteral(i64::from(!i) as u64),
         Literal::Uint64(i) => Expression::IntLiteral(!i),
         Literal::Uint32(i) => Expression::IntLiteral(u64::from(!i)),
         Literal::Uint16(i) => Expression::IntLiteral(u64::from(!i)),
         Literal::Uint8(i) => Expression::IntLiteral(u64::from(!i)),
         Literal::Bool(b) => Expression::BoolLiteral(!b),
         _ => unreachable!(),
      }
   }
}

impl BitXor for Literal {
   type Output = Expression;

   fn bitxor(self, other: Self) -> Self::Output {
      match (self, other) {
         (Literal::Int64(i), Literal::Int64(j)) => Expression::IntLiteral((i ^ j) as u64),
         (Literal::Int32(i), Literal::Int32(j)) => Expression::IntLiteral(i64::from(i ^ j) as u64),
         (Literal::Int16(i), Literal::Int16(j)) => Expression::IntLiteral(i64::from(i ^ j) as u64),
         (Literal::Int8(i), Literal::Int8(j)) => Expression::IntLiteral(i64::from(i ^ j) as u64),
         (Literal::Uint64(i), Literal::Uint64(j)) => Expression::IntLiteral(i ^ j),
         (Literal::Uint32(i), Literal::Uint32(j)) => Expression::IntLiteral(u64::from(i ^ j)),
         (Literal::Uint16(i), Literal::Uint16(j)) => Expression::IntLiteral(u64::from(i ^ j)),
         (Literal::Uint8(i), Literal::Uint8(j)) => Expression::IntLiteral(u64::from(i ^ j)),
         (Literal::Bool(i), Literal::Bool(j)) => Expression::BoolLiteral(i ^ j),
         _ => unreachable!(),
      }
   }
}

impl BitOr for Literal {
   type Output = Expression;

   fn bitor(self, other: Self) -> Self::Output {
      match (self, other) {
         (Literal::Int64(i), Literal::Int64(j)) => Expression::IntLiteral((i | j) as u64),
         (Literal::Int32(i), Literal::Int32(j)) => Expression::IntLiteral(i64::from(i | j) as u64),
         (Literal::Int16(i), Literal::Int16(j)) => Expression::IntLiteral(i64::from(i | j) as u64),
         (Literal::Int8(i), Literal::Int8(j)) => Expression::IntLiteral(i64::from(i | j) as u64),
         (Literal::Uint64(i), Literal::Uint64(j)) => Expression::IntLiteral(i | j),
         (Literal::Uint32(i), Literal::Uint32(j)) => Expression::IntLiteral(u64::from(i | j)),
         (Literal::Uint16(i), Literal::Uint16(j)) => Expression::IntLiteral(u64::from(i | j)),
         (Literal::Uint8(i), Literal::Uint8(j)) => Expression::IntLiteral(u64::from(i | j)),
         (Literal::Bool(i), Literal::Bool(j)) => Expression::BoolLiteral(i | j),
         _ => unreachable!(),
      }
   }
}

impl BitAnd for Literal {
   type Output = Expression;

   fn bitand(self, other: Self) -> Self::Output {
      match (self, other) {
         (Literal::Int64(i), Literal::Int64(j)) => Expression::IntLiteral((i & j) as u64),
         (Literal::Int32(i), Literal::Int32(j)) => Expression::IntLiteral(i64::from(i & j) as u64),
         (Literal::Int16(i), Literal::Int16(j)) => Expression::IntLiteral(i64::from(i & j) as u64),
         (Literal::Int8(i), Literal::Int8(j)) => Expression::IntLiteral(i64::from(i & j) as u64),
         (Literal::Uint64(i), Literal::Uint64(j)) => Expression::IntLiteral(i & j),
         (Literal::Uint32(i), Literal::Uint32(j)) => Expression::IntLiteral(u64::from(i & j)),
         (Literal::Uint16(i), Literal::Uint16(j)) => Expression::IntLiteral(u64::from(i & j)),
         (Literal::Uint8(i), Literal::Uint8(j)) => Expression::IntLiteral(u64::from(i & j)),
         (Literal::Bool(i), Literal::Bool(j)) => Expression::BoolLiteral(i & j),
         _ => unreachable!(),
      }
   }
}

impl Shl for Literal {
   type Output = Expression;

   fn shl(self, rhs: Self) -> Self::Output {
      match (self, rhs) {
         (Literal::Int64(i), Literal::Int64(j)) => Expression::IntLiteral((i << j) as u64),
         (Literal::Int32(i), Literal::Int32(j)) => Expression::IntLiteral(i64::from(i << j) as u64),
         (Literal::Int16(i), Literal::Int16(j)) => Expression::IntLiteral(i64::from(i << j) as u64),
         (Literal::Int8(i), Literal::Int8(j)) => Expression::IntLiteral(i64::from(i << j) as u64),
         (Literal::Uint64(i), Literal::Uint64(j)) => Expression::IntLiteral(i << j),
         (Literal::Uint32(i), Literal::Uint32(j)) => Expression::IntLiteral(u64::from(i << j)),
         (Literal::Uint16(i), Literal::Uint16(j)) => Expression::IntLiteral(u64::from(i << j)),
         (Literal::Uint8(i), Literal::Uint8(j)) => Expression::IntLiteral(u64::from(i << j)),
         _ => unreachable!(),
      }
   }
}

impl Shr for Literal {
   type Output = Expression;

   fn shr(self, rhs: Self) -> Self::Output {
      match (self, rhs) {
         (Literal::Int64(i), Literal::Int64(j)) => Expression::IntLiteral((i >> j) as u64),
         (Literal::Int32(i), Literal::Int32(j)) => Expression::IntLiteral(i64::from(i >> j) as u64),
         (Literal::Int16(i), Literal::Int16(j)) => Expression::IntLiteral(i64::from(i >> j) as u64),
         (Literal::Int8(i), Literal::Int8(j)) => Expression::IntLiteral(i64::from(i >> j) as u64),
         (Literal::Uint64(i), Literal::Uint64(j)) => Expression::IntLiteral(i >> j),
         (Literal::Uint32(i), Literal::Uint32(j)) => Expression::IntLiteral(u64::from(i >> j)),
         (Literal::Uint16(i), Literal::Uint16(j)) => Expression::IntLiteral(u64::from(i >> j)),
         (Literal::Uint8(i), Literal::Uint8(j)) => Expression::IntLiteral(u64::from(i >> j)),
         _ => unreachable!(),
      }
   }
}

impl PartialOrd for Literal {
   fn partial_cmp(&self, other: &Self) -> Option<std::cmp::Ordering> {
      match (self, other) {
         (Literal::Int64(i), Literal::Int64(j)) => i.partial_cmp(j),
         (Literal::Int32(i), Literal::Int32(j)) => i.partial_cmp(j),
         (Literal::Int16(i), Literal::Int16(j)) => i.partial_cmp(j),
         (Literal::Int8(i), Literal::Int8(j)) => i.partial_cmp(j),
         (Literal::Uint64(i), Literal::Uint64(j)) => i.partial_cmp(j),
         (Literal::Uint32(i), Literal::Uint32(j)) => i.partial_cmp(j),
         (Literal::Uint16(i), Literal::Uint16(j)) => i.partial_cmp(j),
         (Literal::Uint8(i), Literal::Uint8(j)) => i.partial_cmp(j),
         (Literal::Float64(i), Literal::Float64(j)) => i.partial_cmp(j),
         (Literal::Float32(i), Literal::Float32(j)) => i.partial_cmp(j),
         _ => unreachable!(),
      }
   }
}

fn extract_literal(expr_node: &ExpressionNode) -> Option<Literal> {
   match expr_node.expression {
      Expression::IntLiteral(x) => {
         match expr_node.exp_type.as_ref().unwrap() {
<<<<<<< HEAD
            ExpressionType::Value(I64_TYPE) => Some(Literal::Int64(x as i64)),
            ExpressionType::Value(I32_TYPE) => Some(Literal::Int32((x as i64).try_into().unwrap())),
            ExpressionType::Value(I16_TYPE) => Some(Literal::Int16((x as i64).try_into().unwrap())),
            ExpressionType::Value(I8_TYPE) => Some(Literal::Int8((x as i64).try_into().unwrap())),
            // @FixedPointerWidth
            ExpressionType::Value(ISIZE_TYPE) => Some(Literal::Int32(x.try_into().unwrap())),
            ExpressionType::Value(U64_TYPE) => Some(Literal::Uint64(x)),
            ExpressionType::Value(U32_TYPE) => Some(Literal::Uint32(x.try_into().unwrap())),
            ExpressionType::Value(U16_TYPE) => Some(Literal::Uint16(x.try_into().unwrap())),
            ExpressionType::Value(U8_TYPE) => Some(Literal::Uint8(x.try_into().unwrap())),
=======
            ExpressionType::Value(I64_TYPE) => Some(Literal::Int64(x.try_into().ok()?)),
            ExpressionType::Value(I32_TYPE) => Some(Literal::Int32(x.try_into().ok()?)),
            ExpressionType::Value(I16_TYPE) => Some(Literal::Int16(x.try_into().ok()?)),
            ExpressionType::Value(I8_TYPE) => Some(Literal::Int8(x.try_into().ok()?)),
            // @FixedPointerWidth
            ExpressionType::Value(ISIZE_TYPE) => Some(Literal::Int32(x.try_into().ok()?)),
            ExpressionType::Value(U64_TYPE) => Some(Literal::Uint64(x.try_into().ok()?)),
            ExpressionType::Value(U32_TYPE) => Some(Literal::Uint32(x.try_into().ok()?)),
            ExpressionType::Value(U16_TYPE) => Some(Literal::Uint16(x.try_into().ok()?)),
            ExpressionType::Value(U8_TYPE) => Some(Literal::Uint8(x.try_into().ok()?)),
>>>>>>> 5b545c41
            // @FixedPointerWidth
            ExpressionType::Value(USIZE_TYPE) => Some(Literal::Uint32(x.try_into().ok()?)),
            // @FixedPointerWidth
            ExpressionType::Pointer(_, _) => Some(Literal::Uint32(x.try_into().ok()?)),
            _ => unreachable!(),
         }
      }
      Expression::FloatLiteral(x) => match expr_node.exp_type.as_ref().unwrap() {
         ExpressionType::Value(F64_TYPE) => Some(Literal::Float64(x)),
         ExpressionType::Value(F32_TYPE) => Some(Literal::Float32(x as f32)),
         _ => unreachable!(),
      },
      Expression::BoolLiteral(x) => Some(Literal::Bool(x)),
      Expression::EnumLiteral(x, y) => Some(Literal::Enum(x, y)),
      Expression::UnitLiteral => Some(Literal::Unit),
      _ => None,
   }
}

fn is_commutative_noop(literal: Literal, op: BinOp) -> bool {
   (literal.is_int_one() & (op == BinOp::Multiply))
      || (literal.is_int_zero() & (op == BinOp::Add))
      || (literal.is_int_zero() & (op == BinOp::BitwiseOr))
      || (literal.is_int_max() & (op == BinOp::BitwiseAnd))
      || ((literal == Literal::Bool(false)) & (op == BinOp::BitwiseOr))
      || ((literal == Literal::Bool(true)) & (op == BinOp::BitwiseAnd))
      || ((literal == Literal::Bool(false)) & (op == BinOp::LogicalOr))
      || ((literal == Literal::Bool(true)) & (op == BinOp::LogicalAnd))
}

fn expression_could_have_side_effects(expression: &Expression) -> bool {
   matches!(
      expression,
      Expression::ProcedureCall {
         proc_name: _,
         generic_args: _,
         args: _
      }
   )
}<|MERGE_RESOLUTION|>--- conflicted
+++ resolved
@@ -1056,29 +1056,16 @@
    match expr_node.expression {
       Expression::IntLiteral(x) => {
          match expr_node.exp_type.as_ref().unwrap() {
-<<<<<<< HEAD
             ExpressionType::Value(I64_TYPE) => Some(Literal::Int64(x as i64)),
-            ExpressionType::Value(I32_TYPE) => Some(Literal::Int32((x as i64).try_into().unwrap())),
-            ExpressionType::Value(I16_TYPE) => Some(Literal::Int16((x as i64).try_into().unwrap())),
-            ExpressionType::Value(I8_TYPE) => Some(Literal::Int8((x as i64).try_into().unwrap())),
-            // @FixedPointerWidth
-            ExpressionType::Value(ISIZE_TYPE) => Some(Literal::Int32(x.try_into().unwrap())),
-            ExpressionType::Value(U64_TYPE) => Some(Literal::Uint64(x)),
-            ExpressionType::Value(U32_TYPE) => Some(Literal::Uint32(x.try_into().unwrap())),
-            ExpressionType::Value(U16_TYPE) => Some(Literal::Uint16(x.try_into().unwrap())),
-            ExpressionType::Value(U8_TYPE) => Some(Literal::Uint8(x.try_into().unwrap())),
-=======
-            ExpressionType::Value(I64_TYPE) => Some(Literal::Int64(x.try_into().ok()?)),
-            ExpressionType::Value(I32_TYPE) => Some(Literal::Int32(x.try_into().ok()?)),
-            ExpressionType::Value(I16_TYPE) => Some(Literal::Int16(x.try_into().ok()?)),
-            ExpressionType::Value(I8_TYPE) => Some(Literal::Int8(x.try_into().ok()?)),
+            ExpressionType::Value(I32_TYPE) => Some(Literal::Int32((x as i64).try_into().ok()?)),
+            ExpressionType::Value(I16_TYPE) => Some(Literal::Int16((x as i64).try_into().ok()?)),
+            ExpressionType::Value(I8_TYPE) => Some(Literal::Int8((x as i64).try_into().ok()?)),
             // @FixedPointerWidth
             ExpressionType::Value(ISIZE_TYPE) => Some(Literal::Int32(x.try_into().ok()?)),
-            ExpressionType::Value(U64_TYPE) => Some(Literal::Uint64(x.try_into().ok()?)),
+            ExpressionType::Value(U64_TYPE) => Some(Literal::Uint64(x)),
             ExpressionType::Value(U32_TYPE) => Some(Literal::Uint32(x.try_into().ok()?)),
             ExpressionType::Value(U16_TYPE) => Some(Literal::Uint16(x.try_into().ok()?)),
             ExpressionType::Value(U8_TYPE) => Some(Literal::Uint8(x.try_into().ok()?)),
->>>>>>> 5b545c41
             // @FixedPointerWidth
             ExpressionType::Value(USIZE_TYPE) => Some(Literal::Uint32(x.try_into().ok()?)),
             // @FixedPointerWidth
